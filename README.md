# EQcorrscan
## A python package for the detection and anlysis of repeating and near-repeating earthquakes.

[![Join the chat at https://gitter.im/calum-chamberlain/EQcorrscan](https://badges.gitter.im/Join%20Chat.svg)](https://gitter.im/calum-chamberlain/EQcorrscan?utm_source=badge&utm_medium=badge&utm_campaign=pr-badge&utm_content=badge)
[![TravisCIStatus](https://travis-ci.org/calum-chamberlain/EQcorrscan.svg?branch=master)](https://travis-ci.org/calum-chamberlain/EQcorrscan)
[![Build status](https://ci.appveyor.com/api/projects/status/69bpa53loaq473w7?svg=true)](https://ci.appveyor.com/project/calum-chamberlain/eqcorrscan)
[![Coverage Status](https://coveralls.io/repos/github/calum-chamberlain/EQcorrscan/badge.svg?branch=develop)](https://coveralls.io/github/calum-chamberlain/EQcorrscan?branch=develop)
[![DOI](https://zenodo.org/badge/18852/calum-chamberlain/EQcorrscan.svg)](https://zenodo.org/badge/latestdoi/18852/calum-chamberlain/EQcorrscan)
[![DocumentationStatus](http://readthedocs.org/projects/eqcorrscan/badge/?version=latest)](http://eqcorrscan.readthedocs.org/en/latest/?badge=latest)

# Installation
Installation has been tested on both OSX and Linux (Ubuntu), and
Windows systems.  We support Python versions 2.7, 3.4 and 3.5.
Note that, although we support Windows, EQcorrscan is optimized for
linux style distributions.

<<<<<<< HEAD
Installation for all systems should be as simple as (we recommend running
within a virtual environment so that installing dependencies does not
affect your system Python, or other packages):

```bash
pip install EQcorrscan
```

If upgrading from a previous version:

```bash
pip install -U EQcorrscan
```

If you have any issues installing please report them on the issues pages.

You will need to install openCV (note that openCV versions 2 and 3 work for
Python 2.7, but only openCV version 3 works for Python 3.x, therefore we
recommend installing openCV 3). We recommend installing openCV from source,
this will both optimize it for your machine.

If you are running Linux or OSX, installation
instructions can be found
[here for ubuntu](http://www.pyimagesearch.com/2015/07/20/install-opencv-3-0-and-python-3-4-on-ubuntu/)
and [here for OSX](http://www.pyimagesearch.com/2015/06/15/install-opencv-3-0-and-python-2-7-on-osx/).
Note these two links are Python dependent and you will need to change your pip
and python versions appropriate to your system.  Similar instructions are
available for Windows users.

*A note for Ubuntu users*
You will need the python3.x-dev libraries to install openCV if installing from
source.
=======
Instructions for installing EQcorrscan and the required dependency, openCV
are linked from the [docs](http://eqcorrscan.readthedocs.io/en/latest/intro.html#installation)
>>>>>>> 0b631053

*A note on correlation precision*
OpenCV computes cross-correlations in the frequency-domain for normal seismic
datasets (if the dataset is very small then the cross-correlation will be
computed in the time-domain, but this is rare for seismic data).  In testing we
have found that different methods of installing openCV provide different results
for cross-correlations at the very low-end of cross-correlations.  We think this
comes down to how the ffts are computed.  However, for moderate to high cross-correlations
(above 0.05 normalised cross-correlation), all methods provide the same result.

The outcome of this is that for very low thresholds, you may see changes in
your results, however for standard operations this is not an issue.  We have found
that differences are, on average, 0.0024 - which shifts the mean of a single
channel cross-correlation from very close to zero, to 0.0024, and alters the
median.  However we have found that this results in no change in the median
absolute deviation of the data, so thresholds based on this will be the same,
although the cross-correlations themselves will be shifted.  You would have to be
running a very low threshold to see the result of this (0.5 * MAD, rather than
commonly used values around 8 * MAD).

## Updates

If you want to be kept informed about releases, bug-tracking and enhancements
without having to keep looking on github, subscribe to our [google group](https://groups.google.com/forum/#!forum/eqcorrscan-users).

# Documentation

The full documentation for this package can be found here:
[Docs](http://eqcorrscan.readthedocs.org/en/latest/?badge=latest).
Any errors including typos and just missing bits can either be fixed by you,
or flagged in the issues tab here.  We host our docs on readthedocs, which
uses sphinx to scrape the docstrings in the codes, so it is simple to
match the docs to the codes and change the docstrings.

We also have a github-pages site [EQcorrscan](http://calum-chamberlain.github.io/EQcorrscan/),
which uses jekyll to build the site.  Changes or additions to this site can be made on
the gh-pages branch.

# Functionality

This package contains routines to enable the user to conduct matched-filter earthquake
detections using [obspy](https://github.com/obspy/obspy/wiki) bindings when reading
and writing seismic data, and the correlation routine in [openCV](http://opencv.org/).
The OpenCV package is not installed by this software, due to a need to build from
source.  The user should follow the instructions above for OpenCV install.

We have also added subspace detection and correlation derived pick adjustment.

Also within this package are:
* Clustering routines for seismic data;
* Peak finding algorithm (basic, but appropriate for noisy data);
* Automatic amplitude picker for local magnitude scale;
* [Seisan](http://seisan.info/) S-file integration for database management and routine earthquake location;
* Obspy.core.event integration, which opens up lots of other functions (Seishub, hypoDDpy etc.);
* Stacking routines including phase-weighted stacking based on Thurber at al. (2014);
* Brightness based template creation based on the work of Frank et al. (2014);
* Singular Value Decomposition derived magnitude calculations based on Rubinstein & Ellsworth (2010).

We are currently hovering around 15,000 lines of code (including doc-strings) - it is probably worth
having a look at the docs to check what functions we have.  We are writing a series of tutorials
included on the EQcorrscan API to highlight key functions.

# Licence

This package is written by Calum Chamberlain and Chet Hopp of Victoria University of Wellington, and
is distributed under the LGPL GNU License, Copyright Calum Chamberlain and Chet Hopp 2015, 2016.


# Contributing

Please fork this project and work on it there then create a pull request to
merge back to this main repository.  If you are working on a bug-fix then
use the *develop* branch, otherwise, create a feature branch and work
on your addition there.

When you make changes please run the tests in the test directory to ensure
everything merges with minimum effort.  If there is not yet a test to cope
with your changes then please write one.

Please document your functions following the other documentation within the
functions, these doc-scripts will then be built into the main documentation
using Sphinx.

# References
* CJ Chamberlain, DR Shelly, J Townend, TA Stern (2014) [Low‐frequency earthquakes reveal punctuated slow slip on the deep extent of the Alpine Fault, New Zealand](http://onlinelibrary.wiley.com/doi/10.1002/2014GC005436/full), __G-cubed__,doi:10.1002/2014GC005436
* Thurber, C. H., Zeng, X., Thomas, A. M., & Audet, P. (2014). [Phase‐Weighted Stacking Applied to Low‐Frequency Earthquakes](http://www.bssaonline.org/content/early/2014/08/12/0120140077.abstract), __BSSA__, doi:10.1785/0120140077.
* Frank, W. B., & Shapiro, N. M. (2014). [Automatic detection of low-frequency earthquakes (LFEs) based on a beamformed network response](http://gji.oxfordjournals.org/content/197/2/1215.short), __Geophysical Journal International__, 197(2), 1215-1223, doi:10.1093/gji/ggu058.
* Rubinstein, J. L., & Ellsworth, W. L. (2010). [Precise estimation of repeating earthquake moment: Example from Parkfield, California](http://www.bssaonline.org/content/100/5A/1952.short), __BSSA__, doi:10.1785/0120100007
fa66e06971b2dd1e4bf766<|MERGE_RESOLUTION|>--- conflicted
+++ resolved
@@ -14,43 +14,8 @@
 Note that, although we support Windows, EQcorrscan is optimized for
 linux style distributions.
 
-<<<<<<< HEAD
-Installation for all systems should be as simple as (we recommend running
-within a virtual environment so that installing dependencies does not
-affect your system Python, or other packages):
-
-```bash
-pip install EQcorrscan
-```
-
-If upgrading from a previous version:
-
-```bash
-pip install -U EQcorrscan
-```
-
-If you have any issues installing please report them on the issues pages.
-
-You will need to install openCV (note that openCV versions 2 and 3 work for
-Python 2.7, but only openCV version 3 works for Python 3.x, therefore we
-recommend installing openCV 3). We recommend installing openCV from source,
-this will both optimize it for your machine.
-
-If you are running Linux or OSX, installation
-instructions can be found
-[here for ubuntu](http://www.pyimagesearch.com/2015/07/20/install-opencv-3-0-and-python-3-4-on-ubuntu/)
-and [here for OSX](http://www.pyimagesearch.com/2015/06/15/install-opencv-3-0-and-python-2-7-on-osx/).
-Note these two links are Python dependent and you will need to change your pip
-and python versions appropriate to your system.  Similar instructions are
-available for Windows users.
-
-*A note for Ubuntu users*
-You will need the python3.x-dev libraries to install openCV if installing from
-source.
-=======
 Instructions for installing EQcorrscan and the required dependency, openCV
 are linked from the [docs](http://eqcorrscan.readthedocs.io/en/latest/intro.html#installation)
->>>>>>> 0b631053
 
 *A note on correlation precision*
 OpenCV computes cross-correlations in the frequency-domain for normal seismic
