--- conflicted
+++ resolved
@@ -377,11 +377,6 @@
                                   stream)
     else:
         # Parallel run
-<<<<<<< HEAD
-        energy[i]=Parallel(n_jobs=10, verbose=5)(delayed(_node_loop)(stations, nodes[i],
-                                                          lags[:,i], stream)\
-                                                          for i in xrange(0,len(nodes)))
-=======
         num_cores=matchdef.cores
         if num_cores > len(nodes):
             num_cores=len(nodes)
@@ -398,7 +393,6 @@
         # energy[i]=Parallel(n_jobs=2, verbose=5)(delayed(_node_loop)(stations, nodes[i],
                                                           # lags[:,i], stream)\
                                                           # for i in xrange(0,len(nodes)))
->>>>>>> f05bc6b8
     # Now compute the cumulative network response and then detect possible events
     indeces=np.argmax(energy, axis=0) # Indeces of maximum energy
     cum_net_resp=np.array([np.nan]*len(indeces))
@@ -497,13 +491,7 @@
             del copy_of_stream, tr, template
             if coherant:
                 templates.append(obsread(template_name))
-<<<<<<< HEAD
         else:
             print 'No templates for you'
     nodesout=list(set(nodesout))
     return templates, nodes
-=======
-            else:
-                print 'No template for you'
-    return templates
->>>>>>> f05bc6b8
