--- conflicted
+++ resolved
@@ -19,20 +19,13 @@
 from obspy.clients.fdsn.header import FDSNException
 
 from eqcorrscan.tutorials.template_creation import mktemplates
-<<<<<<< HEAD
 from eqcorrscan.utils.mag_calc import dist_calc
-from eqcorrscan.utils.clustering import (
-    cross_chan_coherence, distance_matrix, cluster, group_delays, svd, SVD,
-    empirical_svd, empirical_SVD, SVD_2_stream, svd_to_stream, corr_cluster,
-    dist_mat_km, catalog_cluster, space_time_cluster, remove_unclustered)
-=======
 from eqcorrscan.utils import clustering
 from eqcorrscan.utils.clustering import (
     cross_chan_coherence, distance_matrix, cluster, group_delays, svd,
-    empirical_svd, svd_to_stream, corr_cluster, dist_mat_km, space_cluster,
-    space_time_cluster)
+    empirical_svd,svd_to_stream, corr_cluster, dist_mat_km, catalog_cluster,
+    space_time_cluster, remove_unclustered)
 from eqcorrscan.helpers.mock_logger import MockLoggingHandler
->>>>>>> 9397920b
 
 
 @pytest.mark.network
@@ -460,32 +453,19 @@
         st2 = self.st2.copy()
         for tr in st2:
             tr.stats.station += 'A'
-<<<<<<< HEAD
-        with warnings.catch_warnings(record=True) as w:
-            cross_chan_coherence(st1=self.st1.copy(), streams=[st2])
-            self.assertEqual(len(w), 1)
-            self.assertTrue('No matching channels' in str(w[0].message))
-=======
-        cross_chan_coherence(st1=self.st1.copy(), st2=st2)
+        cross_chan_coherence(st1=self.st1.copy(), streams=[st2])
         self.assertEqual(len(self.log_messages['error']), 1)
         self.assertTrue(
             'No matching channels' in self.log_messages['error'][0])
->>>>>>> 9397920b
 
     def test_cross_chan_coherence_non_matching_sampling_rates(self):
         """Initial test to ensure cross_chan_coherence runs."""
         st2 = self.st2.copy()
         for tr in st2:
             tr.stats.sampling_rate += 20
-<<<<<<< HEAD
-        with warnings.catch_warnings(record=True) as w:
-            cross_chan_coherence(st1=self.st1.copy(), streams=[st2])
-            self.assertTrue('Sampling rates do not match' in str(w[0].message))
-=======
-        cross_chan_coherence(st1=self.st1.copy(), st2=st2)
+        cross_chan_coherence(st1=self.st1.copy(), streams=[st2])
         self.assertTrue(
             'Sampling rates do not match' in self.log_messages['warning'][0])
->>>>>>> 9397920b
 
     def test_delay_grouping(self):
         """Test grouping by delays"""
