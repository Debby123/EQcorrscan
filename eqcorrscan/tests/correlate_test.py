from __future__ import absolute_import
from __future__ import division
from __future__ import print_function
from __future__ import unicode_literals

import copy
import itertools
import time
import unittest
from collections import defaultdict
from functools import wraps

import numpy as np
import pytest
from obspy import Trace, Stream

<<<<<<< HEAD
from eqcorrscan.utils.correlate import numpy_normxcorr, fftw_normxcorr, \
    time_multi_normxcorr, multichannel_normxcorr


class CorrelateTests(unittest.TestCase):
    def test_same_various_methods(self):
        templates = np.random.randn(200, 200)
        stream = np.random.randn(10000)
        stream *= stream ** 5
        pads = np.zeros(templates.shape[0], dtype=int)
        tic = time.time()
        numpy_ccc, no_chans = numpy_normxcorr(templates, stream, pads)
        toc = time.time()
        print('Scipy took: %f seconds' % (toc-tic))
        tic = time.time()
        fftw_ccc, no_chans = fftw_normxcorr(
            templates, stream, pads, threaded=False)
        toc = time.time()
        print('FFTW took: %f seconds' % (toc-tic))
        tic = time.time()
        fftw_ccc_2d, no_chans = fftw_normxcorr(
            templates, stream, pads, threaded=True)
        toc = time.time()
        print('FFTW-threaded took: %f seconds' % (toc-tic))
        tic = time.time()
        time_ccc, no_chans = time_multi_normxcorr(templates, stream, pads)
        toc = time.time()
        print('Time-domain took: %f seconds' % (toc-tic))
        self.assertTrue(np.allclose(numpy_ccc, fftw_ccc, atol=0.001))
        self.assertTrue(np.allclose(numpy_ccc, fftw_ccc_2d, atol=0.001))
        self.assertTrue(np.allclose(numpy_ccc, time_ccc, atol=0.001))
        self.assertTrue(np.allclose(fftw_ccc, time_ccc, atol=0.001))

    def test_multi_channel_xcorr(self):
        chans = ['EHZ', 'EHN', 'EHE']
        stas = ['COVA', 'FOZ', 'LARB', 'GOVA', 'MTFO', 'MTBA']
        n_templates = 20
        stream_len = 100000
        template_len = 200
        templates = []
        stream = Stream()
        for station in stas:
            for channel in chans:
                stream += Trace(data=np.random.randn(stream_len))
                stream[-1].stats.channel = channel
                stream[-1].stats.station = station
        for i in range(n_templates):
            template = Stream()
            for station in stas:
                for channel in chans:
                    template += Trace(data=np.random.randn(template_len))
                    template[-1].stats.channel = channel
                    template[-1].stats.station = station
            templates.append(template)
        # print("Running time serial")
        # tic = time.time()
        # cccsums_t_s, no_chans, chans = multichannel_normxcorr(
        #     templates=templates, stream=stream, cores=None, time_domain=True)
        # toc = time.time()
        # print('Time-domain in serial took: %f seconds' % (toc-tic))
        print("Running time parallel")
        tic = time.time()
        cccsums_t_p, no_chans, chans = multichannel_normxcorr(
            templates=templates, stream=stream, cores=4, time_domain=True)
        toc = time.time()
        print('Time-domain in parallel took: %f seconds' % (toc-tic))
        print("Running frequency serial")
        tic = time.time()
        cccsums_f_s, no_chans, chans = multichannel_normxcorr(
            templates=templates, stream=stream, cores=None, time_domain=False)
        toc = time.time()
        print('Frequency-domain in serial took: %f seconds' % (toc-tic))
        print("Running frequency parallel")
        tic = time.time()
        cccsums_f_p, no_chans, chans = multichannel_normxcorr(
            templates=templates, stream=stream, cores=4, time_domain=False)
        toc = time.time()
        print('Frequency-domain in parallel took: %f seconds' % (toc-tic))
        print("Running frequency openmp parallel")
        tic = time.time()
        cccsums_f_op, no_chans, chans = multichannel_normxcorr(
            templates=templates, stream=stream, cores=2, time_domain=False,
            openmp=True)
        toc = time.time()
        print('Frequency-domain in parallel took: %f seconds' % (toc-tic))
        print("Finished")
        # self.assertTrue(np.allclose(cccsums_t_s, cccsums_t_p, atol=0.00001))
        self.assertTrue(np.allclose(cccsums_f_s, cccsums_f_p, atol=0.00001))
        self.assertTrue(np.allclose(cccsums_f_s, cccsums_f_op, atol=0.00001))
        if not np.allclose(cccsums_t_p, cccsums_f_s, atol=0.00001):
            import matplotlib.pyplot as plt
            plt.plot(cccsums_t_p[0], 'k', label='Time')
            plt.plot(cccsums_f_s[0], 'r', label='Frequency')
            plt.legend()
            plt.show()
        self.assertTrue(np.allclose(cccsums_t_p, cccsums_f_s, atol=0.00001))
=======
import eqcorrscan.utils.correlate
import eqcorrscan.utils.correlate as corr
from eqcorrscan import register_array_xcorr

# set seed state for consistent arrays
random = np.random.RandomState(7)


# -------------------------- helper functions


def gen_xcorr_func(name):
    """ return an xcorr function with desired name """

    def func(templates, stream, pads, *args, **kwargs):
        pass

    func.__name__ = name
    return func


def time_func(func, name, *args, **kwargs):
    """ call a func with args and kwargs, print name of func and how
    long it took. """
    tic = time.time()
    out = func(*args, **kwargs)
    toc = time.time()
    print('%s took %0.2f seconds' % (name, toc - tic))
    return out


def measure_counts(self, func):
    """ decorator for counter how often func get called """

    @wraps(func)
    def wrapper(*args, **kwargs):
        self.counter[func.__name__] += 1
        return func(*args, **kwargs)

    return wrapper


# generate streams for templates and search space

chans = ['EHZ', 'EHN', 'EHE']
stas = ['COVA', 'FOZ', 'LARB', 'GOVA', 'MTFO', 'MTBA']
n_templates = 20
stream_len = 100000
template_len = 200


def generate_multichannel_stream():
    stream = Stream()
    for station in stas:
        for channel in chans:
            stream += Trace(data=random.randn(stream_len))
            stream[-1].stats.channel = channel
            stream[-1].stats.station = station
    return stream


def generate_multichannel_templates():
    templates = []
    for i in range(n_templates):
        template = Stream()
        for station in stas:
            for channel in chans:
                template += Trace(data=random.randn(template_len))
                template[-1].stats.channel = channel
                template[-1].stats.station = station
        templates.append(template)
    return templates


# ----------------------------- module fixtures


# auto run fixtures

@pytest.fixture(scope='class', autouse=True)
def swap_registery():
    """ copy the current registry, restore it when tests finish. This will
     run after every class test suite """
    current = copy.deepcopy(eqcorrscan.utils.correlate.XCOR_FUNCS)
    yield
    eqcorrscan.utils.correlate.XCOR_FUNCS = current


@pytest.fixture(scope='class', autouse=True)
def print_class_name(request):
    """ prints the class name before a class test suite starts """
    try:
        cls_name = request.cls.__name__
    except AttributeError:  # test does not belong to a class
        return
    else:
        dash = '-' * 70
        print('\nstarting tests contained in class %s\n%s' % (cls_name, dash))


# array fixtures

starting_index = 500


@pytest.fixture(scope='module')
def array_template():
    """
    return a set of templates, generated with randomn, for correlation tests.
    """
    return random.randn(200, 200)


@pytest.fixture(scope='module')
def array_stream(array_template):
    """
    Return a stream genearted with randomn for testing normxcorr functions
    """
    stream = random.randn(10000) * 5
    # insert a template into the stream so cc == 1 at some place
    ar = array_template[0]
    stream[starting_index: starting_index + len(ar)] = ar
    return stream


@pytest.fixture(scope='module')
def pads(array_template):
    """
    return an array of zeros for padding, matching templates len.
    """
    return np.zeros(array_template.shape[0], dtype=int)


@pytest.fixture(scope='module')
def array_ccs(array_template, array_stream, pads):
    """  use each function stored in the normcorr cache to correlate the
     templates and arrays, return a dict with keys as func names and values
     as the cc calculated by said function"""
    out = {}

    for name in list(eqcorrscan.utils.correlate.XCOR_FUNCS.keys()):
        func = corr.get_array_xcorr(name)
        cc, _ = time_func(func, name, array_template, array_stream, pads)
        out[name] = cc
    return out


# stream fixtures


@pytest.fixture(scope='module')
def multichannel_templates():
    """ create multichannel templates """
    return generate_multichannel_templates()


@pytest.fixture(scope='module')
def multichannel_stream():
    """ create a multichannel stream for tests """
    return generate_multichannel_stream()


# a dict of all registered stream functions (this is a bit long)
stream_funcs = {fname + '_' + mname: corr.get_stream_xcorr(fname, mname)
                for fname in corr.XCOR_FUNCS.keys()
                for mname in corr.XCORR_STREAM_METHODS
                if fname != 'default'}


@pytest.fixture(scope='module')
def stream_cc_output_dict(multichannel_templates, multichannel_stream):
    """ return a dict of outputs from all stream_xcorr functions """
    # corr._get_array_dicts(multichannel_templates, multichannel_stream)
    out = {}
    for name, func in stream_funcs.items():
        cc_out = time_func(func, name, multichannel_templates,
                           multichannel_stream)
        out[name] = cc_out
    return out


@pytest.fixture(scope='module')
def stream_cc_dict(stream_cc_output_dict):
    """ return just the cc arrays fro mthe stream_cc functions """
    return {name: result[0] for name, result in stream_cc_output_dict.items()}


# ----------------------------------- tests


class TestArrayCorrelateFunctions:
    """ these tests ensure the various implementations of normxcorr return
    approximately the same answers """

    # tests
    def test_single_channel_similar(self, array_ccs):
        """ ensure each of the correlation methods return similar answers
        given the same input data """
        cc_list = list(array_ccs.values())
        for cc1, cc2 in itertools.combinations(cc_list, 2):
            assert np.allclose(cc1, cc2, atol=0.05)

    def test_test_autocorrelation(self, array_ccs):
        """ ensure an auto correlationoccurred in each of ccs where it is
        expected, defined by starting_index variable """
        for name, cc in array_ccs.items():
            assert np.isclose(cc[0, starting_index], 1., atol=.01)


class TestStreamCorrelateFunctions:
    """ same thing as TestArrayCorrelateFunction but for stream interface """

    def test_multi_channel_xcorr(self, stream_cc_dict):
        """ test various correlation methods with multiple channels """
        # get correlation results into a list
        cc_names = list(stream_cc_dict.keys())
        cc_list = [stream_cc_dict[cc_name] for cc_name in cc_names]
        cc_1 = cc_list[0]
        # loop over correlations and compare each with the first in the list
        # this will ensure all cc are "close enough"
        # TODO lower atol  when issues 121 gets resolved
        for cc_name, cc in zip(cc_names[2:], cc_list[2:]):
            assert np.allclose(cc_1, cc, atol=0.05)


class TestXcorrContextManager:
    # fake_cache = copy.deepcopy(corr.XCOR_FUNCS)

    @pytest.fixture
    def cache(self):
        """ this fixtures resets the class level cache after every test """
        yield copy.deepcopy(corr.XCOR_FUNCS)

    @pytest.fixture
    def set_xcorr(self, cache):
        return corr._Context(cache, 'default')

    @pytest.fixture
    def set_value(self, set_xcorr):
        """ set a value in a 'permanent' fashion, return the set function """

        def func(templates, stream, pads):
            pass

        set_xcorr(func)
        return func

    # tests
    def test_value_was_set(self, set_value, cache):
        assert cache['default'] == set_value

    def test_context_manager(self, cache):
        """ ensure the context manager reverts changes """
        context = corr._Context(cache, 'default')
        old_default = cache['default']
        new_val = 'bob'
        with context(new_val):
            assert cache['default'] == new_val
        assert old_default


class TestGenericStreamXcorr:
    """ tests for stream_xocrr function """

    # tests
    def test_noargs_returns_default(self):
        """ ensure passing no args to get_stream_xcorr returns default """
        func = corr.get_stream_xcorr()
        default = corr.XCOR_FUNCS['default'].stream_xcorr
        assert func is default

    def test_callable_registered(self, multichannel_templates,
                                 multichannel_stream):
        """ ensure a callable can be registered """
        small_count = {}

        def some_callable(template_array, stream_array, pad_array):
            small_count['name'] = 1
            return corr.numpy_normxcorr(template_array, stream_array,
                                        pad_array)

        func = corr.get_stream_xcorr(some_callable)
        _ = func(multichannel_templates, multichannel_stream)
        assert 'name' in small_count

    def test_bad_concurrency_raises(self):
        """ ensure passing an invalid concurrency argument raises a
        ValueError"""
        with pytest.raises(ValueError):
            corr.get_stream_xcorr(concurrency='node.js')

    def test_loading_unregistered_function_registers(self):
        """ ensure if a function in cache hasn't been decoratored it gets
        decorated when returned """

        def func(templates, streams, pads):
            pass

        corr.XCOR_FUNCS['func_test'] = func
        _ = corr.get_stream_xcorr('func_test')
        assert hasattr(corr.XCOR_FUNCS['func_test'], 'registered')


class TestRegisterNormXcorrs:
    """ Tests for register_normxcorr function, which holds global context
    for which xcorr to use """

    # helper functions
    def name_func_is_registered(self, func_name):
        """ return True if func is registered as a normxcorr func """
        name = func_name.__name__ if callable(func_name) else func_name
        return name in eqcorrscan.utils.correlate.XCOR_FUNCS

    # tests
    def test_register_as_decorator_no_args(self):
        """ ensure register_normxcorr works as a decorator with no args """

        @register_array_xcorr
        def func1(templates, stream, pads, *args, **kwargs):
            pass

        assert self.name_func_is_registered(func1)

    def test_register_as_decorator_with_args(self):
        """ ensure register can be used as a decorator with args """

        @register_array_xcorr(name='func2')
        def func(templates, stream, pads, *args, **kwargs):
            pass

        assert self.name_func_is_registered('func2')

    def test_register_as_callable(self):
        """ ensure register can be used as a callable to take a name
        and a normxcorr func """
        func = gen_xcorr_func('funky')
        register_array_xcorr(name='func3', func=func)
        assert self.name_func_is_registered('func3')

    def test_set_default(self):
        """ ensure the default can be overwritten """
        func = gen_xcorr_func('funky')
        corr.register_array_xcorr(func, is_default=True)
        assert corr.XCOR_FUNCS['default'] is func

    def test_register_bad_func_rasies(self):
        """ test trying to register a non-supported function raises """
        func = corr.XCOR_FUNCS['default']

        with pytest.raises(ValueError):
            @func.register('not_supported_value')
            def func():
                pass


class TestRegisterAlternativeConcurrency:
    """ Tests for registering alternative concurrency functions """
    counter = defaultdict(lambda: 0)

    # helper functions
    def new_multi(self, template_dict, stream_dict, pad_dict, seed_ids):
        pass

    # fixtures
    @pytest.fixture
    def r_normxcorr(self):
        """ return a registered normxcorr function """
        return register_array_xcorr(gen_xcorr_func('normxcorr'))

    @pytest.fixture
    def normxcorr_new_multithread(self, r_normxcorr):
        """ register the new multithread method """
        func = measure_counts(self, self.new_multi)
        r_normxcorr.register('multithread')(func)
        r_normxcorr.multithread(None, None, None, None)
        yield func.__name__
        self.counter.pop(func.__name__)

    # tests
    def test_new_method_was_called(self, normxcorr_new_multithread):
        """ ensure the new method was called """
        assert self.counter[normxcorr_new_multithread]
>>>>>>> ca7c54ae


if __name__ == '__main__':
    """
    Run core tests
    """
    unittest.main()<|MERGE_RESOLUTION|>--- conflicted
+++ resolved
@@ -10,111 +10,12 @@
 from collections import defaultdict
 from functools import wraps
 
+import eqcorrscan.utils.correlate
+import eqcorrscan.utils.correlate as corr
 import numpy as np
 import pytest
+from eqcorrscan import register_array_xcorr
 from obspy import Trace, Stream
-
-<<<<<<< HEAD
-from eqcorrscan.utils.correlate import numpy_normxcorr, fftw_normxcorr, \
-    time_multi_normxcorr, multichannel_normxcorr
-
-
-class CorrelateTests(unittest.TestCase):
-    def test_same_various_methods(self):
-        templates = np.random.randn(200, 200)
-        stream = np.random.randn(10000)
-        stream *= stream ** 5
-        pads = np.zeros(templates.shape[0], dtype=int)
-        tic = time.time()
-        numpy_ccc, no_chans = numpy_normxcorr(templates, stream, pads)
-        toc = time.time()
-        print('Scipy took: %f seconds' % (toc-tic))
-        tic = time.time()
-        fftw_ccc, no_chans = fftw_normxcorr(
-            templates, stream, pads, threaded=False)
-        toc = time.time()
-        print('FFTW took: %f seconds' % (toc-tic))
-        tic = time.time()
-        fftw_ccc_2d, no_chans = fftw_normxcorr(
-            templates, stream, pads, threaded=True)
-        toc = time.time()
-        print('FFTW-threaded took: %f seconds' % (toc-tic))
-        tic = time.time()
-        time_ccc, no_chans = time_multi_normxcorr(templates, stream, pads)
-        toc = time.time()
-        print('Time-domain took: %f seconds' % (toc-tic))
-        self.assertTrue(np.allclose(numpy_ccc, fftw_ccc, atol=0.001))
-        self.assertTrue(np.allclose(numpy_ccc, fftw_ccc_2d, atol=0.001))
-        self.assertTrue(np.allclose(numpy_ccc, time_ccc, atol=0.001))
-        self.assertTrue(np.allclose(fftw_ccc, time_ccc, atol=0.001))
-
-    def test_multi_channel_xcorr(self):
-        chans = ['EHZ', 'EHN', 'EHE']
-        stas = ['COVA', 'FOZ', 'LARB', 'GOVA', 'MTFO', 'MTBA']
-        n_templates = 20
-        stream_len = 100000
-        template_len = 200
-        templates = []
-        stream = Stream()
-        for station in stas:
-            for channel in chans:
-                stream += Trace(data=np.random.randn(stream_len))
-                stream[-1].stats.channel = channel
-                stream[-1].stats.station = station
-        for i in range(n_templates):
-            template = Stream()
-            for station in stas:
-                for channel in chans:
-                    template += Trace(data=np.random.randn(template_len))
-                    template[-1].stats.channel = channel
-                    template[-1].stats.station = station
-            templates.append(template)
-        # print("Running time serial")
-        # tic = time.time()
-        # cccsums_t_s, no_chans, chans = multichannel_normxcorr(
-        #     templates=templates, stream=stream, cores=None, time_domain=True)
-        # toc = time.time()
-        # print('Time-domain in serial took: %f seconds' % (toc-tic))
-        print("Running time parallel")
-        tic = time.time()
-        cccsums_t_p, no_chans, chans = multichannel_normxcorr(
-            templates=templates, stream=stream, cores=4, time_domain=True)
-        toc = time.time()
-        print('Time-domain in parallel took: %f seconds' % (toc-tic))
-        print("Running frequency serial")
-        tic = time.time()
-        cccsums_f_s, no_chans, chans = multichannel_normxcorr(
-            templates=templates, stream=stream, cores=None, time_domain=False)
-        toc = time.time()
-        print('Frequency-domain in serial took: %f seconds' % (toc-tic))
-        print("Running frequency parallel")
-        tic = time.time()
-        cccsums_f_p, no_chans, chans = multichannel_normxcorr(
-            templates=templates, stream=stream, cores=4, time_domain=False)
-        toc = time.time()
-        print('Frequency-domain in parallel took: %f seconds' % (toc-tic))
-        print("Running frequency openmp parallel")
-        tic = time.time()
-        cccsums_f_op, no_chans, chans = multichannel_normxcorr(
-            templates=templates, stream=stream, cores=2, time_domain=False,
-            openmp=True)
-        toc = time.time()
-        print('Frequency-domain in parallel took: %f seconds' % (toc-tic))
-        print("Finished")
-        # self.assertTrue(np.allclose(cccsums_t_s, cccsums_t_p, atol=0.00001))
-        self.assertTrue(np.allclose(cccsums_f_s, cccsums_f_p, atol=0.00001))
-        self.assertTrue(np.allclose(cccsums_f_s, cccsums_f_op, atol=0.00001))
-        if not np.allclose(cccsums_t_p, cccsums_f_s, atol=0.00001):
-            import matplotlib.pyplot as plt
-            plt.plot(cccsums_t_p[0], 'k', label='Time')
-            plt.plot(cccsums_f_s[0], 'r', label='Frequency')
-            plt.legend()
-            plt.show()
-        self.assertTrue(np.allclose(cccsums_t_p, cccsums_f_s, atol=0.00001))
-=======
-import eqcorrscan.utils.correlate
-import eqcorrscan.utils.correlate as corr
-from eqcorrscan import register_array_xcorr
 
 # set seed state for consistent arrays
 random = np.random.RandomState(7)
@@ -494,7 +395,6 @@
     def test_new_method_was_called(self, normxcorr_new_multithread):
         """ ensure the new method was called """
         assert self.counter[normxcorr_new_multithread]
->>>>>>> ca7c54ae
 
 
 if __name__ == '__main__':
