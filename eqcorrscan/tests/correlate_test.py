from __future__ import absolute_import
from __future__ import division
from __future__ import print_function
from __future__ import unicode_literals

import copy
import itertools
import logging
from collections import defaultdict
from functools import wraps
from os.path import join

import numpy as np
import pytest
from multiprocessing import cpu_count
from obspy import Trace, Stream, read

import eqcorrscan.utils.correlate as corr
from eqcorrscan.utils.correlate import register_array_xcorr
from eqcorrscan.utils.timer import time_func
from eqcorrscan.helpers.mock_logger import MockLoggingHandler

# set seed state for consistent arrays
random = np.random.RandomState(7)

log = logging.getLogger(corr.__name__)
_log_handler = MockLoggingHandler(level='DEBUG')
log.addHandler(_log_handler)
log_messages = _log_handler.messages

# -------------------------- helper functions


def gen_xcorr_func(name):
    """ return an xcorr function with desired name """

    def func(templates, stream, pads, *args, **kwargs):
        pass

    func.__name__ = str(name)
    return func


def measure_counts(self, func):
    """ decorator for counter how often func get called """

    @wraps(func)
    def wrapper(*args, **kwargs):
        self.counter[func.__name__] += 1
        return func(*args, **kwargs)

    return wrapper


# generate streams for templates and search space

chans = ['EHZ', 'EHN', 'EHE']
stas = ['COVA', 'FOZ', 'LARB', 'GOVA', 'MTFO', 'MTBA']
n_templates = 20
stream_len = 100000
unstacked_stream_len = 10000
# Use a reduced length for unstacked to conserve memory
template_len = 200
gap_start = 5000


def generate_multichannel_stream():
    stream = Stream()
    for station in stas:
        for channel in chans:
            stream += Trace(data=random.randn(stream_len))
            stream[-1].stats.channel = channel
            stream[-1].stats.station = station
    return stream


def generate_gappy_multichannel_stream():
    stream = generate_multichannel_stream()
    gappy_station = stream.select(station="COVA").copy()
    for tr in stream.select(station="COVA"):
        stream.remove(tr)
    gappy_station = gappy_station.cutout(
        stream[0].stats.starttime + gap_start,
        stream[0].stats.starttime + gap_start + (template_len * 4)).merge(
        fill_value=0)
    stream += gappy_station
    return stream


def generate_multichannel_templates():
    templates = []
    for i in range(n_templates):
        template = Stream()
        for station in stas:
            for channel in chans:
                template += Trace(data=random.randn(template_len))
                template[-1].stats.channel = channel
                template[-1].stats.station = station
        templates.append(template)
    return templates


def read_gappy_real_template():
    return [read(join(pytest.test_data_path, "DUWZ_template.ms"))]


def read_gappy_real_data():
    """ These data SUCK - gap followed by spike, and long period trend.
    Super fugly"""
    from obspy.clients.fdsn import Client
    from obspy import UTCDateTime
    from eqcorrscan.utils.pre_processing import shortproc

    client = Client("GEONET")
    st = client.get_waveforms(
        network="NZ", station="DUWZ", location="20", channel="BNZ",
        starttime=UTCDateTime(2016, 12, 31, 23, 58, 56),
        endtime=UTCDateTime(2017, 1, 1, 0, 58, 56))
    st = shortproc(
        st=st.merge(), lowcut=2, highcut=20, filt_order=4, samp_rate=50)
    return st


# ----------------------------- module fixtures


# auto run fixtures

@pytest.fixture(scope='class', autouse=True)
def print_class_name(request):
    """ prints the class name before a class test suite starts """
    try:
        cls_name = request.cls.__name__
    except AttributeError:  # test does not belong to a class
        return
    else:
        dash = '-' * 70
        print('\nstarting tests contained in class %s\n%s' % (cls_name, dash))


# array fixtures

starting_index = 500


@pytest.fixture(scope='module')
def array_template():
    """
    return a set of templates, generated with randomn, for correlation tests.
    """
    return random.randn(200, 200)


@pytest.fixture(scope='module')
def array_stream(array_template):
    """
    Return a stream generated with random for testing normxcorr functions
    """
    stream = random.randn(10000) * 5
    # insert a template into the stream so cc == 1 at some place
    ar = array_template[0]
    stream[starting_index: starting_index + len(ar)] = ar
    return stream


@pytest.fixture(scope='module')
def pads(array_template):
    """
    return an array of zeros for padding, matching templates len.
    """
    return np.zeros(array_template.shape[0], dtype=int)


@pytest.fixture(scope='module')
def array_ccs(array_template, array_stream, pads):
    """ Use each function stored in the normxcorr cache to correlate the
     templates and arrays, return a dict with keys as func names and values
     as the cc calculated by said function"""
    out = {}

    for name in list(corr.XCORR_FUNCS_ORIGINAL.keys()):
        func = corr.get_array_xcorr(name)
        print("Running %s" % name)
        cc, _ = time_func(func, name, array_template, array_stream, pads)
        out[name] = cc
    return out


@pytest.fixture(scope='module')
def array_ccs_low_amp(array_template, array_stream, pads):
    """ Use each function stored in the normxcorr cache to correlate the
     templates and arrays, return a dict with keys as func names and values
     as the cc calculated by said function.
     This specifically tests low amplitude streams as raised in issue #181."""
    out = {}
    arr_stream = array_stream * 10e-8
    for name in list(corr.XCORR_FUNCS_ORIGINAL.keys()):
        func = corr.get_array_xcorr(name)
        print("Running {0} with low-variance".format(name))
<<<<<<< HEAD
        with warnings.catch_warnings(record=True) as w:
            cc, _ = time_func(
                func, name, array_template, arr_stream, pads)
            out[name] = (cc, w)
=======
        _log_handler.reset()
        cc, _ = time_func(
            func, name, array_template, array_stream * 10e-8, pads)
        out[name] = (cc, copy.deepcopy(log_messages['warning']))
>>>>>>> 9397920b
    return out

# stream fixtures


@pytest.fixture(scope='module')
def multichannel_templates():
    """ create multichannel templates """
    return generate_multichannel_templates()


@pytest.fixture(scope='module')
def multichannel_stream():
    """ create a multichannel stream for tests """
    return generate_multichannel_stream()


@pytest.fixture(scope='module')
def gappy_multichannel_stream():
    """ Create a multichannel stream with gaps (padded with zeros). """
    return generate_gappy_multichannel_stream()


@pytest.fixture(scope='module')
def gappy_real_data():
    return read_gappy_real_data()


@pytest.fixture(scope='module')
def gappy_real_data_template():
    return read_gappy_real_template()


# a dict of all registered stream functions (this is a bit long)
stream_funcs = {fname + '_' + mname: corr.get_stream_xcorr(fname, mname)
                for fname in sorted(corr.XCORR_FUNCS_ORIGINAL.keys())
                for mname in corr.XCORR_STREAM_METHODS
                if fname != 'default'}


@pytest.fixture(scope='module')
def stream_cc_output_dict(multichannel_templates, multichannel_stream):
    """ return a dict of outputs from all stream_xcorr functions """
    # corr._get_array_dicts(multichannel_templates, multichannel_stream)
    out = {}
    for name, func in stream_funcs.items():
        for cores in [1, cpu_count()]:
            print("Running {0} with {1} cores".format(name, cores))

            cc_out = time_func(func, name, multichannel_templates,
                               multichannel_stream, cores=cores)
            out["{0}.{1}".format(name, cores)] = cc_out
            if "fftw" in name and cores > 1:
                print("Running outer core parallel")
                # Make sure that using both parallel methods gives the same
                # result
                cc_out = time_func(
                    func, name, multichannel_templates, multichannel_stream,
                    cores=1, cores_outer=cores)
                out["{0}.{1}_outer".format(name, cores)] = cc_out
    return out


@pytest.fixture(scope='module')
def stream_cc_dict(stream_cc_output_dict):
    """ return just the cc arrays from the stream_cc functions """
    return {name: result[0] for name, result in stream_cc_output_dict.items()}


@pytest.fixture(scope='module')
def gappy_stream_cc_output_dict(
        multichannel_templates, gappy_multichannel_stream):
    """ return a dict of outputs from all stream_xcorr functions """
    # corr._get_array_dicts(multichannel_templates, multichannel_stream)
    out = {}
    for name, func in stream_funcs.items():
        for cores in [1, cpu_count()]:
            print("Running {0} with {1} cores".format(name, cores))
            _log_handler.reset()
            cc_out = time_func(func, name, multichannel_templates,
                               gappy_multichannel_stream, cores=cores)
            out["{0}.{1}".format(name, cores)] = (
                cc_out, copy.deepcopy(log_messages['warning']))
            if "fftw" in name and cores > 1:
                print("Running outer core parallel")
                _log_handler.reset()
                # Make sure that using both parallel methods gives the same
                # result
                cc_out = time_func(
                    func, name, multichannel_templates,
                    gappy_multichannel_stream, cores=1, cores_outer=cores)
                out["{0}.{1}_outer".format(name, cores)] = (
                    cc_out, copy.deepcopy(log_messages['warning']))
    return out


@pytest.fixture(scope='module')
def gappy_stream_cc_dict(gappy_stream_cc_output_dict):
    """ return just the cc arrays from the stream_cc functions """
    return {name: (result[0][0], result[1])
            for name, result in gappy_stream_cc_output_dict.items()}


@pytest.fixture(scope='module')
def gappy_real_cc_output_dict(
        gappy_real_data_template, gappy_real_data):
    """ return a dict of outputs from all stream_xcorr functions """
    # corr._get_array_dicts(multichannel_templates, multichannel_stream)
    out = {}
    for name, func in stream_funcs.items():
        for cores in [1, cpu_count()]:
            _log_handler.reset()
            print("Running {0} with {1} cores".format(name, cores))
            cc_out = time_func(func, name, gappy_real_data_template,
                               gappy_real_data, cores=cores)
            out["{0}.{1}".format(name, cores)] = (
                cc_out, copy.deepcopy(log_messages['warning']))
            if "fftw" in name and cores > 1:
                _log_handler.reset()
                print("Running outer core parallel")
                # Make sure that using both parallel methods gives the same
                # result
                cc_out = time_func(
                    func, name, gappy_real_data_template,
                    gappy_real_data, cores=1, cores_outer=cores)
                out["{0}.{1}_outer".format(name, cores)] = (
                    cc_out, copy.deepcopy(log_messages['warning']))
    return out


@pytest.fixture(scope='module')
def gappy_real_cc_dict(gappy_real_cc_output_dict):
    """ return just the cc arrays from the stream_cc functions """
    return {name: (result[0][0], result[1])
            for name, result in gappy_real_cc_output_dict.items()}


# ------------------------------------ unstacked setup

@pytest.fixture(scope='module')
def stream_cc_output_dict_unstacked(
        multichannel_templates, multichannel_stream):
    """ return a dict of outputs from all stream_xcorr functions """
    # corr._get_array_dicts(multichannel_templates, multichannel_stream)
    for tr in multichannel_stream:
        tr.data = tr.data[0:unstacked_stream_len]
    out = {}
    for name, func in stream_funcs.items():
        for cores in [1, cpu_count()]:
            print("Running {0} with {1} cores".format(name, cores))

            cc_out = time_func(func, name, multichannel_templates,
                               multichannel_stream, cores=cores, stack=False)
            out["{0}.{1}".format(name, cores)] = cc_out
            if "fftw" in name and cores > 1:
                print("Running outer core parallel")
                # Make sure that using both parallel methods gives the same
                # result
                cc_out = time_func(
                    func, name, multichannel_templates, multichannel_stream,
                    cores=1, cores_outer=cores, stack=False)
                out["{0}.{1}_outer".format(name, cores)] = cc_out
    return out


@pytest.fixture(scope='module')
def stream_cc_dict_unstacked(stream_cc_output_dict_unstacked):
    """ return just the cc arrays from the stream_cc functions """
    return {name: result[0]
            for name, result in stream_cc_output_dict_unstacked.items()}


@pytest.fixture(scope='module')
def gappy_stream_cc_output_dict_unstacked(
        multichannel_templates, gappy_multichannel_stream):
    """ return a dict of outputs from all stream_xcorr functions """
    # corr._get_array_dicts(multichannel_templates, multichannel_stream)
    for tr in gappy_multichannel_stream:
        tr.data = tr.data[0:unstacked_stream_len]
    out = {}
    for name, func in stream_funcs.items():
        for cores in [1, cpu_count()]:
            # Check for same result both single and multi-threaded
            print("Running {0} with {1} cores".format(name, cores))
            with warnings.catch_warnings(record=True) as w:
                cc_out = time_func(func, name, multichannel_templates,
                                   gappy_multichannel_stream, cores=cores,
                                   stack=False)
                out["{0}.{1}".format(name, cores)] = (cc_out, w)
            if "fftw" in name and cores > 1:
                print("Running outer core parallel")
                # Make sure that using both parallel methods gives the same
                # result
                with warnings.catch_warnings(record=True) as w:
                    cc_out = time_func(
                        func, name, multichannel_templates,
                        gappy_multichannel_stream, cores=1, cores_outer=cores,
                        stack=False)
                out["{0}.{1}_outer".format(name, cores)] = (cc_out, w)
    return out


@pytest.fixture(scope='module')
def gappy_stream_cc_dict_unstacked(gappy_stream_cc_output_dict_unstacked):
    """ return just the cc arrays from the stream_cc functions """
    return {name: (result[0][0], result[1])
            for name, result in gappy_stream_cc_output_dict_unstacked.items()}


@pytest.fixture(scope='module')
def gappy_real_cc_output_dict_unstacked(
        gappy_real_data_template, gappy_real_data):
    """ return a dict of outputs from all stream_xcorr functions """
    # corr._get_array_dicts(multichannel_templates, multichannel_stream)
    for tr in gappy_real_data:
        tr.data = tr.data[0:unstacked_stream_len]
    out = {}
    for name, func in stream_funcs.items():
        for cores in [1, cpu_count()]:
            print("Running {0} with {1} cores".format(name, cores))
            with warnings.catch_warnings(record=True) as w:
                cc_out = time_func(func, name, gappy_real_data_template,
                                   gappy_real_data, cores=cores, stack=False)
                out["{0}.{1}".format(name, cores)] = (cc_out, w)
            if "fftw" in name and cores > 1:
                print("Running outer core parallel")
                # Make sure that using both parallel methods gives the same
                # result
                with warnings.catch_warnings(record=True) as w:
                    cc_out = time_func(
                        func, name, gappy_real_data_template,
                        gappy_real_data, cores=1, cores_outer=cores,
                        stack=False)
                out["{0}.{1}_outer".format(name, cores)] = (cc_out, w)
    return out


@pytest.fixture(scope='module')
def gappy_real_cc_dict_unstacked(gappy_real_cc_output_dict_unstacked):
    """ return just the cc arrays from the stream_cc functions """
    return {name: (result[0][0], result[1])
            for name, result in gappy_real_cc_output_dict_unstacked.items()}

# ----------------------------------- tests


class TestArrayCorrelateFunctions:
    """ these tests ensure the various implementations of normxcorr return
    approximately the same answers """
    atol = .00001  # how close correlations have to be

    # tests
    def test_single_channel_similar(self, array_ccs):
        """ ensure each of the correlation methods return similar answers
        given the same input data """
        cc_list = list(array_ccs.values())
        for cc1, cc2 in itertools.combinations(cc_list, 2):
            assert np.allclose(cc1, cc2, atol=self.atol)

    def test_test_autocorrelation(self, array_ccs):
        """ ensure an auto correlation occurred in each of ccs where it is
        expected, defined by starting_index variable """
        for name, cc in array_ccs.items():
            assert np.isclose(cc[0, starting_index], 1., atol=self.atol)

    def test_non_zero_median(self, array_ccs_low_amp):
        """ Ensure that the median of correlations returned is non-zero,
        this happens with v.0.2.7 when the amplitudes are low."""
        for name, value in array_ccs_low_amp.items():
            cc = value[0]
            warning = value[1]
            assert np.median(cc) != 0.0
            if name == 'fftw':
                assert len(warning) == 1
                assert "Low variance found" in warning[-1]


@pytest.mark.serial
class TestStreamCorrelateFunctions:
    """ same thing as TestArrayCorrelateFunction but for stream interface """
    atol = TestArrayCorrelateFunctions.atol

    def test_multi_channel_xcorr(self, stream_cc_dict):
        """ test various correlation methods with multiple channels """
        # get correlation results into a list
        cc_names = list(stream_cc_dict.keys())
        cc_list = [stream_cc_dict[cc_name] for cc_name in cc_names]
        cc_1 = cc_list[0]
        # loop over correlations and compare each with the first in the list
        # this will ensure all cc are "close enough"
        for cc_name, cc in zip(cc_names[2:], cc_list[2:]):
            assert np.allclose(cc_1, cc, atol=self.atol)

    def test_gappy_multi_channel_xcorr(self, gappy_stream_cc_dict):
        """
        test various correlation methods with multiple channels and a gap.
        """
        # get correlation results into a list
        cc_names = list(gappy_stream_cc_dict.keys())
        cc_list = [gappy_stream_cc_dict[cc_name][0] for cc_name in cc_names]
        warning_list = [gappy_stream_cc_dict[cc_name][1]
                        for cc_name in cc_names]
        cc_1 = cc_list[0]
        for cc_name, warning in zip(cc_names, warning_list):
            # fftw_multiprocess doesn't warn?
            if cc_name[0:4] in ['fftw_stream_xcorr', 'fftw_multithread',
                                'fftw_concurrent']:
                assert len(warning) == 1
                assert "are there zeros" in warning[-1]
        # loop over correlations and compare each with the first in the list
        # this will ensure all cc are "close enough"
        for cc_name, cc in zip(cc_names[2:], cc_list[2:]):
            if not np.allclose(cc_1, cc, atol=self.atol * 10):
                print("{0} does not match the master {1}".format(
                    cc_name, cc_names[0]))
                print(np.where((cc_1 - cc) > self.atol * 10))
                np.save("cc.npy", cc)
                np.save("cc_1.npy", cc_1)
                assert np.allclose(cc_1, cc, atol=self.atol * 10)

    def test_gappy_real_multi_channel_xcorr(self, gappy_real_cc_dict):
        """
        test various correlation methods with multiple channels and a gap.

        This test used to fail internally when the variance threshold was too
        low.
        """
        # get correlation results into a list
        cc_names = list(gappy_real_cc_dict.keys())
        cc_list = [gappy_real_cc_dict[cc_name][0] for cc_name in cc_names]
        warning_list = [gappy_real_cc_dict[cc_name][1]
                        for cc_name in cc_names]
        cc_1 = cc_list[0]
        for cc_name, warning in zip(cc_names, warning_list):
            # fftw_multiprocess doesn't warn?
            if cc_name[0:4] in ['fftw_stream_xcorr', 'fftw_multithread',
                                'fftw_concurrent']:
                assert len(warning) == 1
                assert issubclass(warning[-1].category, UserWarning)
                assert "are there zeros" in str(warning[-1].message)
        # loop over correlations and compare each with the first in the list
        # this will ensure all cc are "close enough"
        for cc_name, cc in zip(cc_names[2:], cc_list[2:]):
            if not np.allclose(cc_1, cc, atol=self.atol * 100):
                print("{0} does not match the master {1}".format(
                    cc_name, cc_names[0]))
                print(np.where((cc_1 - cc) > self.atol * 100))
                np.save("cc.npy", cc)
                np.save("cc_1.npy", cc_1)
                assert np.allclose(cc_1, cc, atol=self.atol * 100)


@pytest.mark.serial
class TestStreamCorrelateFunctionsUnstacked:
    """ same thing as TestArrayCorrelateFunction but for stream interface """
    atol = TestArrayCorrelateFunctions.atol

    def test_multi_channel_xcorr(self, stream_cc_dict_unstacked):
        """ test various correlation methods with multiple channels """
        # get correlation results into a list
        cc_names = list(stream_cc_dict_unstacked.keys())
        cc_list = [stream_cc_dict_unstacked[cc_name] for cc_name in cc_names]
        cc_1 = cc_list[0]
        # loop over correlations and compare each with the first in the list
        # this will ensure all cc are "close enough"
        for cc_name, cc in zip(cc_names[2:], cc_list[2:]):
            assert np.allclose(cc_1, cc, atol=self.atol)

    def test_gappy_multi_channel_xcorr(self, gappy_stream_cc_dict_unstacked):
        """
        test various correlation methods with multiple channels and a gap.
        """
        # get correlation results into a list
        cc_names = list(gappy_stream_cc_dict_unstacked.keys())
        cc_list = [gappy_stream_cc_dict_unstacked[cc_name][0]
                   for cc_name in cc_names]
        warning_list = [gappy_stream_cc_dict_unstacked[cc_name][1]
                        for cc_name in cc_names]
        cc_1 = cc_list[0]
        for cc_name, warning in zip(cc_names, warning_list):
            # fftw_multiprocess doesn't warn?
            if cc_name[0:4] in ['fftw_stream_xcorr', 'fftw_multithread',
                                'fftw_concurrent']:
                assert len(warning) == 1
                assert issubclass(warning[-1].category, UserWarning)
                assert "are there zeros" in str(warning[-1].message)
        # loop over correlations and compare each with the first in the list
        # this will ensure all cc are "close enough"
        for cc_name, cc in zip(cc_names[2:], cc_list[2:]):
            if not np.allclose(cc_1, cc, atol=self.atol * 10):
                print("{0} does not match the master {1}".format(
                    cc_name, cc_names[0]))
                print(np.where((cc_1 - cc) > self.atol * 10))
                np.save("cc.npy", cc)
                np.save("cc_1.npy", cc_1)
                assert np.allclose(cc_1, cc, atol=self.atol * 10)

    def test_gappy_real_multi_channel_xcorr(
            self, gappy_real_cc_dict_unstacked):
        """
        test various correlation methods with multiple channels and a gap.

        This test used to fail internally when the variance threshold was too
        low.
        """
        # get correlation results into a list
        cc_names = list(gappy_real_cc_dict_unstacked.keys())
        cc_list = [gappy_real_cc_dict_unstacked[cc_name][0]
                   for cc_name in cc_names]
        warning_list = [gappy_real_cc_dict_unstacked[cc_name][1]
                        for cc_name in cc_names]
        cc_1 = cc_list[0]
        for cc_name, warning in zip(cc_names, warning_list):
            # fftw_multiprocess doesn't warn?
            if cc_name[0:4] in ['fftw_stream_xcorr', 'fftw_multithread',
                                'fftw_concurrent']:
                assert len(warning) == 1
                assert issubclass(warning[-1].category, UserWarning)
                assert "are there zeros" in str(warning[-1].message)
        # loop over correlations and compare each with the first in the list
        # this will ensure all cc are "close enough"
        for cc_name, cc in zip(cc_names[2:], cc_list[2:]):
            if not np.allclose(cc_1, cc, atol=self.atol * 100):
                print("{0} does not match the master {1}".format(
                    cc_name, cc_names[0]))
                print(np.where((cc_1 - cc) > self.atol * 100))
                np.save("cc.npy", cc)
                np.save("cc_1.npy", cc_1)
                assert np.allclose(cc_1, cc, atol=self.atol * 100)


class TestXcorrContextManager:
    # fake_cache = copy.deepcopy(corr.XCOR_FUNCS)

    @pytest.fixture
    def cache(self):
        """ this fixtures resets the class level cache after every test """
        yield copy.deepcopy(corr.XCOR_FUNCS)

    @pytest.fixture
    def set_xcorr(self, cache):
        return corr._Context(cache, 'default')

    @pytest.fixture
    def set_value(self, set_xcorr):
        """ set a value in a 'permanent' fashion, return the set function """

        def func(templates, stream, pads):
            pass

        set_xcorr(func)
        return func

    # tests
    def test_value_was_set(self, set_value, cache):
        assert cache['default'] == set_value

    def test_context_manager(self, cache):
        """ ensure the context manager reverts changes """
        context = corr._Context(cache, 'default')
        old_default = cache['default']
        new_val = corr.numpy_normxcorr
        with context(new_val):
            assert cache['default'] == new_val
        assert old_default

    def test_str_accepted(self):
        """ ensure a str of the xcorr function can be passed as well """
        old_default = corr.get_array_xcorr()
        old_default_stream = corr.get_stream_xcorr()
        with corr.set_xcorr('numpy'):
            func = corr.get_array_xcorr()
            assert func is corr.numpy_normxcorr
        assert corr.get_array_xcorr() == old_default
        assert corr.get_stream_xcorr() == old_default_stream


class TestGenericStreamXcorr:
    """ tests for stream_xocrr function """

    # tests
    def test_noargs_returns_default(self):
        """ ensure passing no args to get_stream_xcorr returns default """
        func = corr.get_stream_xcorr()
        default = corr.XCOR_FUNCS['default'].stream_xcorr
        assert func is default

    def test_callable_registered(self, multichannel_templates,
                                 multichannel_stream):
        """ ensure a callable can be registered """
        small_count = {}

        def some_callable(template_array, stream_array, pad_array):
            small_count['name'] = 1
            return corr.numpy_normxcorr(template_array, stream_array,
                                        pad_array)

        func = corr.get_stream_xcorr(some_callable)
        func(multichannel_templates, multichannel_stream)
        assert 'name' in small_count

    def test_bad_concurrency_raises(self):
        """ ensure passing an invalid concurrency argument raises a
        ValueError"""
        with pytest.raises(ValueError):
            corr.get_stream_xcorr(concurrency='node.js')

    def test_loading_unregistered_function_registers(self):
        """ ensure if a function in cache hasn't been decoratored it gets
        decorated when returned """

        def func(templates, streams, pads):
            pass

        corr.XCOR_FUNCS['func_test'] = func
        corr.get_stream_xcorr('func_test')
        assert hasattr(corr.XCOR_FUNCS['func_test'], 'registered')

    def test_using_custom_function_doesnt_change_default(self):
        """ ensure a custom function will not change the default """

        def func(templates, streams, pads):
            pass

        default = corr.get_array_xcorr(None)

        corr.get_array_xcorr(func)

        assert corr.get_array_xcorr(None) is default


class TestRegisterNormXcorrs:
    """ Tests for register_normxcorr function, which holds global context
    for which xcorr to use """

    # helper functions
    def name_func_is_registered(self, func_name):
        """ return True if func is registered as a normxcorr func """
        # Note: don not remove this fixture or bad things will happen
        name = func_name.__name__ if callable(func_name) else func_name
        return name in corr.XCOR_FUNCS

    # fixtures
    @pytest.fixture(scope='class', autouse=True)
    def swap_registery(self):
        """ copy the current registry, restore it when tests finish"""
        current = copy.deepcopy(corr.XCOR_FUNCS)
        yield
        corr.XCOR_FUNCS = current

    # tests
    def test_register_as_decorator_no_args(self):
        """ ensure register_normxcorr works as a decorator with no args """

        @register_array_xcorr
        def func1(templates, stream, pads, *args, **kwargs):
            pass

        assert self.name_func_is_registered(func1)

    def test_register_as_decorator_with_args(self):
        """ ensure register can be used as a decorator with args """

        @register_array_xcorr(name='func2')
        def func(templates, stream, pads, *args, **kwargs):
            pass

        assert self.name_func_is_registered('func2')

    def test_register_as_callable(self):
        """ ensure register can be used as a callable to take a name
        and a normxcorr func """
        func = gen_xcorr_func('funky')
        register_array_xcorr(name='func3', func=func)
        assert self.name_func_is_registered('func3')

    def test_set_default(self):
        """ ensure the default can be overwritten """
        func = gen_xcorr_func('funky')
        corr.register_array_xcorr(func, is_default=True)
        assert corr.XCOR_FUNCS['default'] is func

    def test_register_bad_func_rasies(self):
        """ test trying to register a non-supported function raises """
        func = corr.XCOR_FUNCS['default']

        with pytest.raises(ValueError):
            @func.register('not_supported_value')
            def func():
                pass


class TestRegisterAlternativeConcurrency:
    """ Tests for registering alternative concurrency functions """
    counter = defaultdict(lambda: 0)

    # helper functions
    def new_multi(self, template_dict, stream_dict, pad_dict, seed_ids):
        pass

    # fixtures
    @pytest.fixture
    def r_normxcorr(self):
        """ return a registered normxcorr function """
        return register_array_xcorr(gen_xcorr_func('normxcorr'))

    @pytest.fixture
    def normxcorr_new_multithread(self, r_normxcorr):
        """ register the new multithread method """
        func = measure_counts(self, self.new_multi)
        r_normxcorr.register('multithread')(func)
        r_normxcorr.multithread(None, None, None, None)
        yield func.__name__
        self.counter.pop(func.__name__)

    # tests
    def test_new_method_was_called(self, normxcorr_new_multithread):
        """ ensure the new method was called """
        assert self.counter[normxcorr_new_multithread]<|MERGE_RESOLUTION|>--- conflicted
+++ resolved
@@ -197,17 +197,10 @@
     for name in list(corr.XCORR_FUNCS_ORIGINAL.keys()):
         func = corr.get_array_xcorr(name)
         print("Running {0} with low-variance".format(name))
-<<<<<<< HEAD
-        with warnings.catch_warnings(record=True) as w:
-            cc, _ = time_func(
-                func, name, array_template, arr_stream, pads)
-            out[name] = (cc, w)
-=======
         _log_handler.reset()
         cc, _ = time_func(
-            func, name, array_template, array_stream * 10e-8, pads)
+            func, name, array_template, arr_stream, pads)
         out[name] = (cc, copy.deepcopy(log_messages['warning']))
->>>>>>> 9397920b
     return out
 
 # stream fixtures
@@ -385,6 +378,8 @@
         multichannel_templates, gappy_multichannel_stream):
     """ return a dict of outputs from all stream_xcorr functions """
     # corr._get_array_dicts(multichannel_templates, multichannel_stream)
+    import warnings
+
     for tr in gappy_multichannel_stream:
         tr.data = tr.data[0:unstacked_stream_len]
     out = {}
@@ -422,6 +417,8 @@
         gappy_real_data_template, gappy_real_data):
     """ return a dict of outputs from all stream_xcorr functions """
     # corr._get_array_dicts(multichannel_templates, multichannel_stream)
+    import warnings
+    
     for tr in gappy_real_data:
         tr.data = tr.data[0:unstacked_stream_len]
     out = {}
