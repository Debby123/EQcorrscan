--- conflicted
+++ resolved
@@ -14,13 +14,8 @@
 from __future__ import unicode_literals
 
 import os
-<<<<<<< HEAD
-import warnings
+import logging
 from multiprocessing import cpu_count
-=======
-import logging
-from multiprocessing import Pool, cpu_count
->>>>>>> 9397920b
 
 import matplotlib.pyplot as plt
 import numpy as np
@@ -34,17 +29,11 @@
 from eqcorrscan.utils.correlate import get_array_xcorr, get_stream_xcorr
 from eqcorrscan.utils.pre_processing import _prep_data
 
-
-<<<<<<< HEAD
+Logger = logging.getLogger(__name__)
+
+
 def cross_chan_coherence(st1, streams, shift_len=0.0, xcorr_func='fftw',
                          concurrency="concurrent", cores=1, **kwargs):
-=======
-Logger = logging.getLogger(__name__)
-
-
-def cross_chan_coherence(st1, st2, allow_shift=False, shift_len=0.2, i=0,
-                         xcorr_func='time_domain'):
->>>>>>> 9397920b
     """
     Calculate cross-channel coherency.
 
@@ -66,7 +55,6 @@
     :param cores: Number of threads to parallel over
 
     :returns:
-<<<<<<< HEAD
         cross channel coherence, float - normalized by number of channels.
         locations of maximums
     :rtype: numpy.ndarray, numpy.ndarray
@@ -103,39 +91,6 @@
     # positions should probably have half the length of the correlogram
     # subtracted, and possibly be converted to seconds?
     return coherances, positions
-=======
-        cross channel coherence, float - normalized by number of channels,
-        and i, where i is int, as input.
-    :rtype: tuple
-    """
-    cccoh = 0.0
-    kchan = 0
-    array_xcorr = get_array_xcorr(xcorr_func)
-    for tr in st1:
-        tr2 = st2.select(station=tr.stats.station,
-                         channel=tr.stats.channel)
-        if len(tr2) > 0 and tr.stats.sampling_rate != \
-                tr2[0].stats.sampling_rate:
-            Logger.warning('Sampling rates do not match, not using: %s.%s'
-                           % (tr.stats.station, tr.stats.channel))
-        if len(tr2) > 0 and allow_shift:
-            index, corval = xcorr(tr, tr2[0],
-                                  int(shift_len * tr.stats.sampling_rate))
-            cccoh += corval
-            kchan += 1
-        elif len(tr2) > 0:
-            min_len = min(len(tr.data), len(tr2[0].data))
-            cccoh += array_xcorr(
-                np.array([tr.data[0:min_len]]), tr2[0].data[0:min_len],
-                [0])[0][0][0]
-            kchan += 1
-    if kchan:
-        cccoh /= kchan
-        return np.round(cccoh, 6), i
-    else:
-        Logger.error('No matching channels')
-        return 0, i
->>>>>>> 9397920b
 
 
 def distance_matrix(stream_list, shift_len=0.0, cores=1):
@@ -236,16 +191,9 @@
     # Extract only the Streams from stream_list
     stream_list = [x[0] for x in template_list]
     # Compute the distance matrix
-<<<<<<< HEAD
-    if debug >= 1:
-        print('Computing the distance matrix using %i cores' % num_cores)
+    Logger.info('Computing the distance matrix using %i cores' % num_cores)
     dist_mat = distance_matrix(
         stream_list=stream_list, shift_len=shift_len, cores=num_cores)
-=======
-    Logger.info('Computing the distance matrix using %i cores' % num_cores)
-    dist_mat = distance_matrix(stream_list, allow_shift, shift_len,
-                               cores=num_cores)
->>>>>>> 9397920b
     if save_corrmat:
         np.save('dist_mat.npy', dist_mat)
         Logger.info('Saved the distance matrix as dist_mat.npy')
@@ -970,7 +918,7 @@
     :returns: list of :class:`obspy.core.event.Catalog` objects
     :rtype: list
     """
-    warnings.warn(
+    Logger.warning(
         "Depreciated, use `catalog_cluster` with `metric='distance'`")
     return catalog_cluster(catalog=catalog, thresh=d_thresh, metric="distance",
                            show=show)
