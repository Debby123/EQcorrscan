--- conflicted
+++ resolved
@@ -1,11 +1,8 @@
 ## Current
-<<<<<<< HEAD
 * Added memory management functions in helpers.memory_management
-=======
 * Cleaned imports in utils modules
 * Removed parallel checking loop in archive_read.
 * Add better checks for timing in lag-calc functions (#207)
->>>>>>> 0ba05e18
 
 ## 0.3.0
 * Compiled peak-finding routine written to speed-up peak-finding.
