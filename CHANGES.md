## Current
* Minima not correctly identified in find_peaks in previous versions - bug fixed
* Compiled peak-finding routine written to speed-up peak-finding.
<<<<<<< HEAD
* Add script to test what is the fastest correlation routine for a given dataset
    * This script will write out to a .eqcorrscan.rc file in the users home
      directory and utils.correlate will check this to see whether it should
      use a different correlation routine to the standard default.
    * .eqcorrscan.rc can have multiple different defaults for different dataset
      sizes.
=======
* Change default match-filter plotting to not decimate unless it has to.
>>>>>>> 6fed547a
* BUG-FIX: changed minimum variance for fftw correlation backend.
* Do not try to process when no processing needs to be done in 
  core.match_filter._group_process.
* Length checking in core.match_filter._group_process done in samples rather
  than time.

## 0.2.7
* Patch multi_corr.c to work with more versions of MSVC;
* Revert to using single-precision floats for correlations (as in previous,
  < 0.2.x versions) for memory efficiency.


## 0.2.6
* Added the ability to change the correlation functions used in detection
  methods through the parameter xcorr_func of match_filter, Template.detect
  and Tribe.detect, or using the set_xcorr context manager in
  the utils.correlate module. Supported options are:
    * numpy
    * fftw
    * time-domain
    * or passing a function that implements the xcorr interface.
* Added the ability to change the concurrency strategy of xcorr functions
  using the paramter concurrency of match_filter, Template.detect
  and Tribe.detect. Supported options are:
    * None - for single-threaded execution in a single process
    * multithread - for multi-threaded execution
    * multiprocess- for multiprocess execution
    * concurrent - allows functions to describe their own preferred currency
    methods, defaults to multithread
* Change debug printing output, it should be a little quieter;
* Speed-up time-domain using a threaded C-routine - separate from frequency
  domain C-routines;
* Expose useful parallel options for all correlation routines;
* Expose cores argument for match-filter objects to allow limits to be placed
  on how much of your machine is used;
* Limit number of workers created during pre-processing to never be more than
  the number of traces in the stream being processed;
* Implement openMP parallelisation of cross-correlation sum routines - memory
  consumption reduced by using shared memory, and by computing the
  cross-correlation sums rather than individual channel cross-correlations.
  This also leads to a speed-up.  This routine is the default concurrent
  correlation routine;
* Test examples in rst doc files to ensure they are up-to-date;
* Tests that were prone to timeout issues have been migrated to run on circleci
  to allow quick re-starting of fails not due to code errors


## 0.2.5
* Fix bug with \_group_process that resulted in stalled processes.
* Force NumPy version
* Support indexing of Tribe and Party objects by template-name.
* Add tests for lag-calc issue with preparing data
* Change internals of *eqcorrscan.core.lag_calc._prepare_data* to use a
  dictionary for delays, and to work correctly! Issues arose from not checking
  for masked data properly and not checking length properly.
* Fix bug in match_filter.match_filter when checking for equal length traces,
  length count was one sample too short.

## 0.2.4
* Increase test coverage (edge-cases) in template_gen;
* Fix bug in template_gen.extract_from_stack for duplicate channels in
template;
* Increase coverage somewhat in bright_lights, remove non-parallel
option (previously only used for debugging in development);
* Increase test coverage in lag_calc;
* Speed-up tests for brightness;
* Increase test coverage for match_filter including testing io of
detections;
* Increase subspace test coverage for edge cases;
* Speed-up catalog_to_dd_tests;
* Lag-calc will pick S-picks on channels ending E, N, 1 and 2, change
from only picking on E and N before; warning added to docs;
* Add full tests for pre-processing;
* Run tests in parallel on ci, speed-up tests dramatically;
* Rename singular-value decomposition functions (with depreciation
warnings);
* Rename SVD_moments to lower-case and add depreciation warning;
* Increase test coverage in utils.mag_calc;
* Add Template, Tribe, Family, Party objects and rename DETECTION to
Detection;
    * Template objects maintain meta-data associated with their creation
    to stream-line processing of data (e.g. reduce chance of using the
    wrong filters).
    * Template events have a detect method which takes unprocessed data
    and does the correct processing using the Template meta-data, and
    computes the matched-filter detections.
    * Tribe objects are containers for multiple Templates.
    * Tribe objects have a detect method which groups Templates with
    similar meta-data (processing information) and runs these templates
    in parallel through the matched-filter routine. Tribe.detect outputs
    a Party of Family objects.
    * The Party object is a container for many Family objects.
    * Family objects are containers for detections from the same
    Template.
    * Family and Party objects have a lag_calc method which computes
    the cross-correlation pick-refinements.
    * The upshot of this is that it is possible to, in one line,
    generate a Tribe of templates, compute their matched-filter
    detections, and generate cross-correlation pick refinements, which
    output Event objects, which can be written to a catalog:
        Tribe.construct(method, **kwargs).detect(st, **kwargs).lag_calc(**kwargs).write()
    * Added 25 tests for these methods.
    * Add parameters *threshold_type* and *threshold_input* to Detection
    class.  Add support for legacy Detection objects via NaN and unset
    values.
* Removed support for obspy < 1.0.0
* Update / correct doc-strings in template-gen functions when describing
processing parameters.
* Add warning message when removing channels from continuous data in
match_filter;
* Add min_snr option for template generation routines, if the
signal-to-noise ratio is below a user-defined threshold, the channel
will not be used.
* Stop enforcing two-channel template channel names.
* Fix bug in detection_multiplot which didn't allow streams with
fewer traces than template;
* Update internals to custom C fftw-based correlation rather than openCV (Major change);
    * OpenCV has been removed as a dependancy;
    * eqcorrscan.core.match_filter.normxcorr2 now calls a compiled C routine;
    * Parallel workflows handled by openMP rather than Python Multiprocessing
    for matched-filter operations to allow better memory handling.
        * It is worth noting that we tried re-writing using SciPy internals
        which led to a significant speed-up, but with high memory costs,
        we ended up going with this option, which was the more difficult
        option, because it allows effective use on SLURM managed systems
        where python multiprocessing results in un-real memory spikes
        (issue #88).

## 0.1.6
* Fix bug introduced in version 0.1.5 for match_filter where looping
through multiple templates did not correctly match image and template
data: 0.1.5 fix did not work;
* Bug-fix in catalog_to_dd for events without magnitudes;
* Amend match-filter to not edit the list of template names in place.
Previously, if a template was not used (due to no matching continuous
data) then the name of the template was removed: this now copies the
list of template_names internally and does not change the external list.

## 0.1.5
* Migrate coverage to codecov;
* Fix bug introduced in version 0.1.5 for match_filter where looping
through multiple templates did not correctly match image and template
data.

## 0.1.4
* Bug-fix in plot_repicked removed where data were not normalized
properly;
* Bug-fix in lag_calc where data were missing in the continuous data
fixed (this led to incorrect picks, **major bug!**);
* Output cross-channel correlation sum in lag-calc output;
* Add id to DETECTION objects, which is consistent with the events
within DETECTION objects and catalog output, and used in lag_calc to
allow linking of detections to catalog events;
* Add lots of logging and error messages to lag-calc to ensure user
understands limits;
* Add error to day-proc to ensure user is aware of risks of padding;
* Change utils.pre_processing.process to accept different length of
data enforcement, not just full day (allow for overlap in processing,
which might be useful for reducing day start and end effects);
* Bug-fix in mag_calc.amp_pick_event, broke loop if data were missing;
* Lots of docs adjustment to sort order of doc-strings and hyper-links;
* Allow multiple uses of the same channel in templates (e.g. you can
now use a template with two windows from the same channel, such as a P
and an S);
* Add evaluation mode filter to utils.catalog_utils.filter_picks;
* Update subspace plot to work when detector is not partitioned;
* Make tests run a little faster;
* Add pep8 testing for all code.

## 0.1.3
* Now testing on OSX (python 2.7 and 3.5) - also added linux python 3.4;
* Add lag-calculation and tests for it;
* Change how lag-calc does the trace splitting to reduce memory usage;
* Added pick-filtering utility to clean up tutorials;
* Change template generation function names for clarity (wrappers for
depreciated names);
* Add more useful error messages when picks are not associated with
waveforms;
* Add example plots for more plotting functions;
* Add subspace detector including docs and tutorial.
* Add *delayed* option to all template_gen functions, set to True by
default which retains old behaviour.

## 0.1.2
* Add handling for empty location information in sfiles.
* Added project setup script which creates a useful directory structure and copies
a default match-filter script to the directory.
* Add archive reader helper for default script, and parameter classes and
definitions for default script.
* Re-write history to make repository smaller, removed trash files that had
been added carelessly.
* Now tested on appveyor, so able to be run on Windows.
* Added ability to read hypoDD/tomoDD phase files to obspy events.
* Added simple despiking algorithm - not ideal for correlation as spikes are
interpolated around when found: eqcorrscan.utils.despike.
* Option to output catalog object from match_filter - this will become the
default once we introduce meta-data to templates - currently the picks for
events are the template trace start-times, which will be before the phase-pick
by the lag defined in the template creation - also added event into detection
class, so you can access the event info from the detections, or create a
catalog from a list of detections.
* Add option to extract detections at run-time in match_filter.match_filter.
* Edited multi_event_singlechan to take a catalog with multiple picks, but
requires you to specify the station and channel to plot.
* Add normalize option to stacking routines.
* Add tests for stacking - PWS test needs more checks.
* Add many examples to doc-strings, not complete though.
* Change docs to have one page per function.
* Python 3.5 testing underway, all tests pass, but only testing about 65% of
codebase.
* Add io functions to match_filter to simplify detection handling including
writing detections to catalog and to text file.
* Stricter match_filter testing to enforce exactly the same result with a
variety of systems.
* Add hack to template_gen tutorial to fix differences in sorting between python 3.x
and python 2.
* Added advanced network triggering routine from Konstantinos, allows
different parameters for individual stations - note only uses recursive
sta-lta triggering at the moment.  Useful for template generations alongside
pickers.
* Added magnitude of completeness and b-value calculators to utils.mag_calc

## 0.1.1
* Cope with events not always having time_errors in them in eventtoSfile;
* Convert Quakeml depths from m to km;
* Multiple little fixes to make Sfile conversion play well with GeoNet QuakeML files;
* Add function to convert from obspy.core.inventory.station.Station to string format
for Seisan STATION0.HYP file;
* Merged feature branch - hypoDD into develop, this provides mappings for the
hypoDD location program, including generation of dt.cc files;
* Added tests for functions in catalog_to_dd;
* Implemented unittest tests;
* Changed name of EQcorrscan_plotting to plotting;
* Added depreciation warnings;
* Changed internal structure of pre-processing to aid long-term upkeep;
* Added warnings in docs for template_gen relating to template generation from
set length files;
* Updated template_creation tutorial to use day-long data;
* Renamed Sfile_util to sfile_util, and functions there-in: will warn about name changes;
* Updated template plotting to include pick labels;
* Updated template_creation tutorial to download S-picks as well as P-picks;
* Update sfile_util to cope with many possible unfilled objects;
* Added sac_util to convert from sac headers to useful event information - note,
does not convert all things, just origin and pick times;
* Added from_sac function to template_gen.

## 0.1.0
* Implemented tests for synthetic generation and match-filter functions
* Developed new tutorials that download from GeoNet and are much clearer
* Changed from PICK and EVENTINFO classes to obspy.core.event classes, note
this will break some previous scripts, however wrappers are included for this,
this ended up being the biggy, and is the reason for ceasing the 0.0.x line.
* Added synthetic seismogram generation, very basic seismograms, but they work
as templates for the detection of *some* seismicity.
* Added compatibility with Obspy v.1.0.0.
* All files now follow pep8.
* Removed parameter files completely, and redundant scripts.

## 0.0.9
* Working towards following pep8
* Change how match_filter handles missing data - now remove template traces (which have been copied)
rather than adding null traces to the data stream - more memory efficient, and faster
* Change float handling for large amplitudes in Sfile_utils
* Change distance decimal handling in Sfile_utils
* Add magnitude-frequency plotting to EQcorrscan_plotting
* Update tutorial and docs for tutorial
* **Major bug-fix** Change in match_filter - debug and index were the wrong way
round from version 0.0.5 onwards, hence for multiple templates, cross-correlation
vectors were not matched for templates. Will push a release because of this.

## 0.0.8:
* Added SVD magnitude inversion to [utils.mag_calc](EQcorrscan/eqcorrscan/utils/mag_calc.py#L530),
tested for multi-channel;
* Bug-fix in s-file printing when printing AIN,
[convert to int](EQcorrscan/eqcorrscan/utils/Sfile_util.py#L75) now before print;
* Add master option to [stacking.align_traces](EQcorrscan/eqcorrscan/utils/stacking.py#L93),
alignment can be forced to this;
* Add plot directory output option to [match_filter](EQcorrscan/eqcorrscan/core/match_filter.py#L341);
* Change plot downsampling to 10 Hz in [match_filter](EQcorrscan/eqcorrscan/core/match_filter.py#L489);
* [Clustering.cluster](EQcorrscan/eqcorrscan/utils/clustering.py#L81)
now output groups properly when
computing clustering by cross-correlation;
* Add [plot_synth_real](EQcorrscan/eqcorrscan/utils/EQcorrscan_plotting.py#L765)
function to EQcorrscan_plotting -
use for plotting a synthetic template on top of a real template;
* Add [space-time](EQcorrscan/eqcorrscan/utils/clustering.py#L513)
clustering fucntion to clustering,
use to group repeating events;
* Add [re_thresh_csv](EQcorrscan/eqcorrscan/utils/clustering.py#L551)
to clustering, can be used to increase
the detection threshold after detection run;
* Add mock modules to conf.py for ReadTheDocs, also removed
requirements.txt file as it was unused;
* Added parallel options to distance_matrix computation in clustering.
* Change matplotlib import location in match_filter to allow
other functions to be called without turning off interactive plots.
* Add **both** option to utils.synth_seis to allow individual creation
of both P and S phases.
* Add sanity check for nyquist frequency to utils.pre_processing, now
breaks if highcut >= samp_rate
* Add plot_format option to core.match_filter
* Add multiple phase capability to utils.synth_seis
* **BUG-FIX** Change match-filter data stream handling to copy the stream and
keep it safe before adding null-traces or removing excess traces.  Match_filter
will now remove excess, un-needed traces from the copied stream.  This is specifically
necessary when splitting a large template set, with a range of channels, into smaller
groups to be run serially.

:volcano:

## 0.0.6 & 0.0.7;
*Note, double release due to failed 0.0.6 release*
* Properly installable via pip.

## 0.0.5:
* Update all paths in functions when calling EQcorrscan
functions to use the installed version;
* Remove parameter file usage in core functions and
replace with variables, parameter files remain for scripts.

## 0.0.4:
* Travis.CI integration implemented;
* Tests run (needs more tests);
* Now has synthetic template generation (major step, very much in alpha).

## 0.0.3:
* Many small bug-fixes;
* Added greater parallel ability;
* Change directory structure to be more like a true python
package - now pip installable.

## 0.0-a.2:
* Bug fixes to Sfile_util when writing S-files - converting
from milliseconds to decimal seconds;
* Fix catalogue2DD to weight by correlation value;
* Fix lagging in bright_lights;
* Now tested on supercomputer (cluster) computers.

## 0.0-a.1 First alpha release:
* First release to allow students to use the core functions;
* Not fully functional, bugs being found daily;
* match_filter functions work well - could be improved by using
openCV matchTemplate ability to work with multiple templates,
which could be optimised on GPUs **GPU capability not applicable as far as I know**<|MERGE_RESOLUTION|>--- conflicted
+++ resolved
@@ -1,16 +1,13 @@
 ## Current
 * Minima not correctly identified in find_peaks in previous versions - bug fixed
 * Compiled peak-finding routine written to speed-up peak-finding.
-<<<<<<< HEAD
 * Add script to test what is the fastest correlation routine for a given dataset
     * This script will write out to a .eqcorrscan.rc file in the users home
       directory and utils.correlate will check this to see whether it should
       use a different correlation routine to the standard default.
     * .eqcorrscan.rc can have multiple different defaults for different dataset
       sizes.
-=======
 * Change default match-filter plotting to not decimate unless it has to.
->>>>>>> 6fed547a
 * BUG-FIX: changed minimum variance for fftw correlation backend.
 * Do not try to process when no processing needs to be done in 
   core.match_filter._group_process.
