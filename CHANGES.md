--- conflicted
+++ resolved
@@ -1,16 +1,13 @@
 ## Current
 * Minima not correctly identified in find_peaks in previous versions - bug fixed
 * Compiled peak-finding routine written to speed-up peak-finding.
-<<<<<<< HEAD
 * Add script to test what is the fastest correlation routine for a given dataset
     * This script will write out to a .eqcorrscan.rc file in the users home
       directory and utils.correlate will check this to see whether it should
       use a different correlation routine to the standard default.
     * .eqcorrscan.rc can have multiple different defaults for different dataset
       sizes.
-=======
 * BUG-FIX: changed minimum variance for fftw correlation backend.
->>>>>>> c38c0b18
 
 ## 0.2.7
 * Patch multi_corr.c to work with more versions of MSVC;
