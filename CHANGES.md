## Current
* Implement reading Party objects from multiple files, including wildcard
  expansion. This will only read template information if it was not 
  previously read in (which is a little more efficient).
* Allow reading of Party objects without reading the catalog files.
* Check quality of downloaded data in `Tribe.client_detect()` and remove it if it
  would otherwise result in errors.
* Add `process_cores` argument to `Tribe.client_detect()` and `Tribe.detect()`
  to provide a separate number of cores for processing and peak-finding - both
  functions are less memory efficient that fftw correlation and can result in
  memory errors if using lots of cores.
* Allow passing of `cores_outer` kwarg through to fftw correlate functions to
  control inner/outer thread numbers. If given, `cores` will define the number
  of inner-cores (used for parallel fft calculation) and `cores_outer` sets
  the number of channels to process in parallel (which results in increased
  memory usage).
* Allow Tribe and Party IO to use QUAKEML or SC3ML format for catalogs (NORDIC
  to come once obspy updates).
* Allow Party IO to not write detection catalogs if so desired, because 
  writing and reading large catalogs can be slow.
* If detection-catalogs are not read in, then the detection events will be
  generated on the fly using `Detection._calculate_event`.
* BUG-FIX: When one template in a set of templates had a channel repeated,
  all detections had an extra, spurious pick in their event object. This
  should no-longer happen.
* Add `select` method to `Party` and `Tribe` to allow selection of a 
  specific family/template.
<<<<<<< HEAD
* Use a compiled C peak-finding function instead of scipy ndimage - speed-up
  of about 2x in testing.
* BUG-FIX: When `full_peaks=True` for `find_peaks2_short` values that were not
  above their neighbours were returned. Now only values greater than their two
  neighbours are returned.
=======
* Add ability to "retry" downloading in `Tribe.client_detect`.
>>>>>>> c7877ccd

## 0.3.1
* Cleaned imports in utils modules
* Removed parallel checking loop in archive_read.
* Add better checks for timing in lag-calc functions (#207)
* Removed gap-threshold of twice the template length in `Tribe.client_detect`, see
  issue #224.
* Bug-fix: give multi_find_peaks a cores kwarg to limit thread
  usage.
* Check for the same value in a row in continuous data when computing
  correlations and zero resulting correlations where the whole window
  is the same value repeated (#224, #230).
* BUG-FIX: template generation `from_client` methods for swin=P_all or S_all
  now download all channels and return them (as they should). See #235 and #206
* Change from raising an error if data from a station are not long enough, to
  logging a critical warning and not using the station.
* Add ability to give multiple `swin` options as a list. Remains backwards
  compatible with single `swin` arguments.
* Add option to `save_progress` for long running `Tribe` methods. Files
  are written to temporary files local to the caller.
* Fix bug where if gaps overlapped the endtime set in pre_processing an error
  was raised - happened when downloading data with a deliberate pad at either
  end.

## 0.3.0
* Compiled peak-finding routine written to speed-up peak-finding.
* Change default match-filter plotting to not decimate unless it has to.
* BUG-FIX: changed minimum variance for fftw correlation backend.
* Do not try to process when no processing needs to be done in 
  core.match_filter._group_process.
* Length checking in core.match_filter._group_process done in samples rather
  than time.
* BUG-FIX: Fix bug where data lengths were not correct in 
  match_filter.Tribe.detect when sampling time-stamps were inconsistent between
  channels, which previously resulted in error.
* BUG-FIX: Fix memory-leak in tribe.construct
* Add plotting options for plotting rate to Party.plot
* Add filtering detections by date as Party.filter
* BUG-FIX: Change method for Party.rethreshold: list.remove was not reliable.
* Add option `full_peaks` to detect methods to map to find_peaks.
* pre-processing (and match-filter object methods) are now gap-aware and will
  accept gappy traces and can return gappy traces. By default gaps are filled to
  maintain backwards compatibility. Note that the fftw correlation backend
  requires gaps to be padded with zeros.
* **Removed sfile_utils** This support for Nordic IO has been upgraded and moved
  to obspy for obspy version 1.1.0.  All functions are there and many bugs have
  been fixed. This also means the removal of nordic-specific functions in
  EQcorrscan - the following functions have been removed:
  * template_gen.from_sfile
  * template_gen.from_contbase
  * mag_calc.amp_pick_sfile
  * mag_calc.pick_db
  All removed functions will error and tell you to use obspy.io.nordic.core.
  This now means that you can use obspy's `read_events` to read in sfiles.
* Added `P_all` and `S_all` options to template generation functions
  to allow creation of multi-channel templates starting at the P and S
  times respectively.
* Refactored `template_gen`, all options are available via 
  `template_gen(method=...)`, and depreciation warnings are in place.
* Added some docs for converting older templates and detections into Template
  and Party objects.

## 0.2.7
* Patch multi_corr.c to work with more versions of MSVC;
* Revert to using single-precision floats for correlations (as in previous,
  < 0.2.x versions) for memory efficiency.

## 0.2.6
* Added the ability to change the correlation functions used in detection
  methods through the parameter xcorr_func of match_filter, Template.detect
  and Tribe.detect, or using the set_xcorr context manager in
  the utils.correlate module. Supported options are:
    * numpy
    * fftw
    * time-domain
    * or passing a function that implements the xcorr interface.
* Added the ability to change the concurrency strategy of xcorr functions
  using the paramter concurrency of match_filter, Template.detect
  and Tribe.detect. Supported options are:
    * None - for single-threaded execution in a single process
    * multithread - for multi-threaded execution
    * multiprocess- for multiprocess execution
    * concurrent - allows functions to describe their own preferred currency
    methods, defaults to multithread
* Change debug printing output, it should be a little quieter;
* Speed-up time-domain using a threaded C-routine - separate from frequency
  domain C-routines;
* Expose useful parallel options for all correlation routines;
* Expose cores argument for match-filter objects to allow limits to be placed
  on how much of your machine is used;
* Limit number of workers created during pre-processing to never be more than
  the number of traces in the stream being processed;
* Implement openMP parallelisation of cross-correlation sum routines - memory
  consumption reduced by using shared memory, and by computing the
  cross-correlation sums rather than individual channel cross-correlations.
  This also leads to a speed-up.  This routine is the default concurrent
  correlation routine;
* Test examples in rst doc files to ensure they are up-to-date;
* Tests that were prone to timeout issues have been migrated to run on circleci
  to allow quick re-starting of fails not due to code errors


## 0.2.5
* Fix bug with \_group_process that resulted in stalled processes.
* Force NumPy version
* Support indexing of Tribe and Party objects by template-name.
* Add tests for lag-calc issue with preparing data
* Change internals of *eqcorrscan.core.lag_calc._prepare_data* to use a
  dictionary for delays, and to work correctly! Issues arose from not checking
  for masked data properly and not checking length properly.
* Fix bug in match_filter.match_filter when checking for equal length traces,
  length count was one sample too short.

## 0.2.4
* Increase test coverage (edge-cases) in template_gen;
* Fix bug in template_gen.extract_from_stack for duplicate channels in
template;
* Increase coverage somewhat in bright_lights, remove non-parallel
option (previously only used for debugging in development);
* Increase test coverage in lag_calc;
* Speed-up tests for brightness;
* Increase test coverage for match_filter including testing io of
detections;
* Increase subspace test coverage for edge cases;
* Speed-up catalog_to_dd_tests;
* Lag-calc will pick S-picks on channels ending E, N, 1 and 2, change
from only picking on E and N before; warning added to docs;
* Add full tests for pre-processing;
* Run tests in parallel on ci, speed-up tests dramatically;
* Rename singular-value decomposition functions (with depreciation
warnings);
* Rename SVD_moments to lower-case and add depreciation warning;
* Increase test coverage in utils.mag_calc;
* Add Template, Tribe, Family, Party objects and rename DETECTION to
Detection;
    * Template objects maintain meta-data associated with their creation
    to stream-line processing of data (e.g. reduce chance of using the
    wrong filters).
    * Template events have a detect method which takes unprocessed data
    and does the correct processing using the Template meta-data, and
    computes the matched-filter detections.
    * Tribe objects are containers for multiple Templates.
    * Tribe objects have a detect method which groups Templates with
    similar meta-data (processing information) and runs these templates
    in parallel through the matched-filter routine. Tribe.detect outputs
    a Party of Family objects.
    * The Party object is a container for many Family objects.
    * Family objects are containers for detections from the same
    Template.
    * Family and Party objects have a lag_calc method which computes
    the cross-correlation pick-refinements.
    * The upshot of this is that it is possible to, in one line,
    generate a Tribe of templates, compute their matched-filter
    detections, and generate cross-correlation pick refinements, which
    output Event objects, which can be written to a catalog:
        Tribe.construct(method, **kwargs).detect(st, **kwargs).lag_calc(**kwargs).write()
    * Added 25 tests for these methods.
    * Add parameters *threshold_type* and *threshold_input* to Detection
    class.  Add support for legacy Detection objects via NaN and unset
    values.
* Removed support for obspy < 1.0.0
* Update / correct doc-strings in template-gen functions when describing
processing parameters.
* Add warning message when removing channels from continuous data in
match_filter;
* Add min_snr option for template generation routines, if the
signal-to-noise ratio is below a user-defined threshold, the channel
will not be used.
* Stop enforcing two-channel template channel names.
* Fix bug in detection_multiplot which didn't allow streams with
fewer traces than template;
* Update internals to custom C fftw-based correlation rather than openCV (Major change);
    * OpenCV has been removed as a dependancy;
    * eqcorrscan.core.match_filter.normxcorr2 now calls a compiled C routine;
    * Parallel workflows handled by openMP rather than Python Multiprocessing
      for matched-filter operations to allow better memory handling.
        * It is worth noting that we tried re-writing using SciPy internals
        which led to a significant speed-up, but with high memory costs,
        we ended up going with this option, which was the more difficult
        option, because it allows effective use on SLURM managed systems
        where python multiprocessing results in un-real memory spikes
        (issue #88).
        
## 0.2.0-0.2.3
* See 0.2.4: these versions were not fully released while trying to get
  anaconda packages to build properly.

## 0.1.6
* Fix bug introduced in version 0.1.5 for match_filter where looping
through multiple templates did not correctly match image and template
data: 0.1.5 fix did not work;
* Bug-fix in catalog_to_dd for events without magnitudes;
* Amend match-filter to not edit the list of template names in place.
Previously, if a template was not used (due to no matching continuous
data) then the name of the template was removed: this now copies the
list of template_names internally and does not change the external list.

## 0.1.5
* Migrate coverage to codecov;
* Fix bug introduced in version 0.1.5 for match_filter where looping
through multiple templates did not correctly match image and template
data.

## 0.1.4
* Bug-fix in plot_repicked removed where data were not normalized
properly;
* Bug-fix in lag_calc where data were missing in the continuous data
fixed (this led to incorrect picks, **major bug!**);
* Output cross-channel correlation sum in lag-calc output;
* Add id to DETECTION objects, which is consistent with the events
within DETECTION objects and catalog output, and used in lag_calc to
allow linking of detections to catalog events;
* Add lots of logging and error messages to lag-calc to ensure user
understands limits;
* Add error to day-proc to ensure user is aware of risks of padding;
* Change utils.pre_processing.process to accept different length of
data enforcement, not just full day (allow for overlap in processing,
which might be useful for reducing day start and end effects);
* Bug-fix in mag_calc.amp_pick_event, broke loop if data were missing;
* Lots of docs adjustment to sort order of doc-strings and hyper-links;
* Allow multiple uses of the same channel in templates (e.g. you can
now use a template with two windows from the same channel, such as a P
and an S);
* Add evaluation mode filter to utils.catalog_utils.filter_picks;
* Update subspace plot to work when detector is not partitioned;
* Make tests run a little faster;
* Add pep8 testing for all code.

## 0.1.3
* Now testing on OSX (python 2.7 and 3.5) - also added linux python 3.4;
* Add lag-calculation and tests for it;
* Change how lag-calc does the trace splitting to reduce memory usage;
* Added pick-filtering utility to clean up tutorials;
* Change template generation function names for clarity (wrappers for
depreciated names);
* Add more useful error messages when picks are not associated with
waveforms;
* Add example plots for more plotting functions;
* Add subspace detector including docs and tutorial.
* Add *delayed* option to all template_gen functions, set to True by
default which retains old behaviour.

## 0.1.2
* Add handling for empty location information in sfiles.
* Added project setup script which creates a useful directory structure and copies
a default match-filter script to the directory.
* Add archive reader helper for default script, and parameter classes and
definitions for default script.
* Re-write history to make repository smaller, removed trash files that had
been added carelessly.
* Now tested on appveyor, so able to be run on Windows.
* Added ability to read hypoDD/tomoDD phase files to obspy events.
* Added simple despiking algorithm - not ideal for correlation as spikes are
interpolated around when found: eqcorrscan.utils.despike.
* Option to output catalog object from match_filter - this will become the
default once we introduce meta-data to templates - currently the picks for
events are the template trace start-times, which will be before the phase-pick
by the lag defined in the template creation - also added event into detection
class, so you can access the event info from the detections, or create a
catalog from a list of detections.
* Add option to extract detections at run-time in match_filter.match_filter.
* Edited multi_event_singlechan to take a catalog with multiple picks, but
requires you to specify the station and channel to plot.
* Add normalize option to stacking routines.
* Add tests for stacking - PWS test needs more checks.
* Add many examples to doc-strings, not complete though.
* Change docs to have one page per function.
* Python 3.5 testing underway, all tests pass, but only testing about 65% of
codebase.
* Add io functions to match_filter to simplify detection handling including
writing detections to catalog and to text file.
* Stricter match_filter testing to enforce exactly the same result with a
variety of systems.
* Add hack to template_gen tutorial to fix differences in sorting between python 3.x
and python 2.
* Added advanced network triggering routine from Konstantinos, allows
different parameters for individual stations - note only uses recursive
sta-lta triggering at the moment.  Useful for template generations alongside
pickers.
* Added magnitude of completeness and b-value calculators to utils.mag_calc

## 0.1.1
* Cope with events not always having time_errors in them in eventtoSfile;
* Convert Quakeml depths from m to km;
* Multiple little fixes to make Sfile conversion play well with GeoNet QuakeML files;
* Add function to convert from obspy.core.inventory.station.Station to string format
for Seisan STATION0.HYP file;
* Merged feature branch - hypoDD into develop, this provides mappings for the
hypoDD location program, including generation of dt.cc files;
* Added tests for functions in catalog_to_dd;
* Implemented unittest tests;
* Changed name of EQcorrscan_plotting to plotting;
* Added depreciation warnings;
* Changed internal structure of pre-processing to aid long-term upkeep;
* Added warnings in docs for template_gen relating to template generation from
set length files;
* Updated template_creation tutorial to use day-long data;
* Renamed Sfile_util to sfile_util, and functions there-in: will warn about name changes;
* Updated template plotting to include pick labels;
* Updated template_creation tutorial to download S-picks as well as P-picks;
* Update sfile_util to cope with many possible unfilled objects;
* Added sac_util to convert from sac headers to useful event information - note,
does not convert all things, just origin and pick times;
* Added from_sac function to template_gen.

## 0.1.0
* Implemented tests for synthetic generation and match-filter functions
* Developed new tutorials that download from GeoNet and are much clearer
* Changed from PICK and EVENTINFO classes to obspy.core.event classes, note
this will break some previous scripts, however wrappers are included for this,
this ended up being the biggy, and is the reason for ceasing the 0.0.x line.
* Added synthetic seismogram generation, very basic seismograms, but they work
as templates for the detection of *some* seismicity.
* Added compatibility with Obspy v.1.0.0.
* All files now follow pep8.
* Removed parameter files completely, and redundant scripts.

## 0.0.9
* Working towards following pep8
* Change how match_filter handles missing data - now remove template traces (which have been copied)
rather than adding null traces to the data stream - more memory efficient, and faster
* Change float handling for large amplitudes in Sfile_utils
* Change distance decimal handling in Sfile_utils
* Add magnitude-frequency plotting to EQcorrscan_plotting
* Update tutorial and docs for tutorial
* **Major bug-fix** Change in match_filter - debug and index were the wrong way
round from version 0.0.5 onwards, hence for multiple templates, cross-correlation
vectors were not matched for templates. Will push a release because of this.

## 0.0.8:
* Added SVD magnitude inversion to [utils.mag_calc](EQcorrscan/eqcorrscan/utils/mag_calc.py#L530),
tested for multi-channel;
* Bug-fix in s-file printing when printing AIN,
[convert to int](EQcorrscan/eqcorrscan/utils/Sfile_util.py#L75) now before print;
* Add master option to [stacking.align_traces](EQcorrscan/eqcorrscan/utils/stacking.py#L93),
alignment can be forced to this;
* Add plot directory output option to [match_filter](EQcorrscan/eqcorrscan/core/match_filter.py#L341);
* Change plot downsampling to 10 Hz in [match_filter](EQcorrscan/eqcorrscan/core/match_filter.py#L489);
* [Clustering.cluster](EQcorrscan/eqcorrscan/utils/clustering.py#L81)
now output groups properly when
computing clustering by cross-correlation;
* Add [plot_synth_real](EQcorrscan/eqcorrscan/utils/EQcorrscan_plotting.py#L765)
function to EQcorrscan_plotting -
use for plotting a synthetic template on top of a real template;
* Add [space-time](EQcorrscan/eqcorrscan/utils/clustering.py#L513)
clustering fucntion to clustering,
use to group repeating events;
* Add [re_thresh_csv](EQcorrscan/eqcorrscan/utils/clustering.py#L551)
to clustering, can be used to increase
the detection threshold after detection run;
* Add mock modules to conf.py for ReadTheDocs, also removed
requirements.txt file as it was unused;
* Added parallel options to distance_matrix computation in clustering.
* Change matplotlib import location in match_filter to allow
other functions to be called without turning off interactive plots.
* Add **both** option to utils.synth_seis to allow individual creation
of both P and S phases.
* Add sanity check for nyquist frequency to utils.pre_processing, now
breaks if highcut >= samp_rate
* Add plot_format option to core.match_filter
* Add multiple phase capability to utils.synth_seis
* **BUG-FIX** Change match-filter data stream handling to copy the stream and
keep it safe before adding null-traces or removing excess traces.  Match_filter
will now remove excess, un-needed traces from the copied stream.  This is specifically
necessary when splitting a large template set, with a range of channels, into smaller
groups to be run serially.

:volcano:

## 0.0.6 & 0.0.7;
*Note, double release due to failed 0.0.6 release*
* Properly installable via pip.

## 0.0.5:
* Update all paths in functions when calling EQcorrscan
functions to use the installed version;
* Remove parameter file usage in core functions and
replace with variables, parameter files remain for scripts.

## 0.0.4:
* Travis.CI integration implemented;
* Tests run (needs more tests);
* Now has synthetic template generation (major step, very much in alpha).

## 0.0.3:
* Many small bug-fixes;
* Added greater parallel ability;
* Change directory structure to be more like a true python
package - now pip installable.

## 0.0-a.2:
* Bug fixes to Sfile_util when writing S-files - converting
from milliseconds to decimal seconds;
* Fix catalogue2DD to weight by correlation value;
* Fix lagging in bright_lights;
* Now tested on supercomputer (cluster) computers.

## 0.0-a.1 First alpha release:
* First release to allow students to use the core functions;
* Not fully functional, bugs being found daily;
* match_filter functions work well - could be improved by using
openCV matchTemplate ability to work with multiple templates,
which could be optimised on GPUs **GPU capability not applicable as far as I know**<|MERGE_RESOLUTION|>--- conflicted
+++ resolved
@@ -25,15 +25,12 @@
   should no-longer happen.
 * Add `select` method to `Party` and `Tribe` to allow selection of a 
   specific family/template.
-<<<<<<< HEAD
 * Use a compiled C peak-finding function instead of scipy ndimage - speed-up
   of about 2x in testing.
 * BUG-FIX: When `full_peaks=True` for `find_peaks2_short` values that were not
   above their neighbours were returned. Now only values greater than their two
   neighbours are returned.
-=======
 * Add ability to "retry" downloading in `Tribe.client_detect`.
->>>>>>> c7877ccd
 
 ## 0.3.1
 * Cleaned imports in utils modules
